-- get new version of let and do working with terms

local metalanguage = require "./metalanguage"
-- local conexpr = require './contextual-exprs'
local types = require "./typesystem"

local terms = require "./terms"
local expression_goal = terms.expression_goal
local runtime_context = terms.runtime_context
local typechecking_context = terms.typechecking_context
local checkable_term = terms.checkable_term
local inferrable_term = terms.inferrable_term
local typed_term = terms.typed_term
local visibility = terms.visibility
local purity = terms.purity
local result_info = terms.result_info
local value = terms.value
local prim_syntax_type = terms.prim_syntax_type
local prim_environment_type = terms.prim_environment_type
local prim_inferrable_term_type = terms.prim_inferrable_term_type

local gen = require "./terms-generators"
local array = gen.declare_array
local checkable_array = array(checkable_term)
local inferrable_array = array(inferrable_term)
local typed_array = array(typed_term)
local value_array = array(value)
local usage_array = array(gen.builtin_number)
local name_array = array(gen.builtin_string)

local param_info_explicit = value.param_info(value.visibility(visibility.explicit))
local param_info_implicit = value.param_info(value.visibility(visibility.implicit))
local result_info_pure = value.result_info(result_info(purity.pure))
local result_info_effectful = value.result_info(result_info(purity.effectful))
local function tup_val(...)
	return value.tuple_value(value_array(...))
end
local function cons(...)
	return value.enum_value("cons", tup_val(...))
end
local empty = value.enum_value("empty", tup_val())

local evaluator = require "./evaluator"
local const_combinator = evaluator.const_combinator
local infer = evaluator.infer

local p = require "pretty-print".prettyPrint
local U = require "./utils"

local semantic_error_mt = {
	__tostring = function(self)
		local message = self.text
		if self.anchors then
			message = message .. " at anchors"
			for _, anchor in ipairs(self.anchors) do
				message = " " .. message .. " " .. tostring(anchor)
			end
		end
		if self.terms then
			message = message .. " with terms\n"
			for k, term in pairs(self.terms) do
				local s = nil
				if term.pretty_print and self.env then
					s = term:pretty_print(self.env.typechecking_context)
				else
					s = tostring(term)
				end
				message = message .. k .. " = " .. s .. "\n"
			end
		end
		if self.env then
			message = message .. " in env\n"
			message = message .. self.env.typechecking_context:format_names() .. "\n"
		end
		if self.cause then
			message = message .. " because:\n" .. tostring(self.cause)
		end
		return message
	end,
}

local semantic_error = {
	---@param cause any
	function_args_mismatch = function(cause)
		return {
			text = "function args mismatch",
			cause = cause,
		}
	end,
	---@param t any
	non_operable_combiner = function(t)
		return {
			text = "value in combiner slot that can't operate of type " .. types.type_name(t),
		}
	end,
	---@param cause any
	---@param anchors Anchor[]
	operative_apply_failed = function(cause, anchors)
		return {
			text = "operative apply failed",
			cause = cause,
			anchors = anchors,
		}
	end,
	---@param cause any
	---@param anchors Anchor[]
	---@param terms any
	---@param env any
	---@return table
	prim_function_argument_collect_failed = function(cause, anchors, terms, env)
		return {
			text = "prim_function_argument_collect_failed",
			cause = cause,
			anchors = anchors,
			terms = terms,
			env = env,
		}
	end,
}

for k, v in pairs(semantic_error) do
	semantic_error[k] = function(...)
		return setmetatable(v(...), semantic_error_mt)
	end
end

local expression
local collect_tuple
local collect_prim_tuple

---@class ExpressionArgs
---@field goal expression_goal
---@field env Environment
local ExpressionArgs = {}

---Unpack ExpressionArgs into component parts
---@return expression_goal
---@return Environment
function ExpressionArgs:unwrap()
	return self.goal, self.env
end

---@param goal expression_goal
---@param env Environment
---@return ExpressionArgs
function ExpressionArgs.new(goal, env)
	if not goal then
		error("missing or incorrect goal passed to expression_args")
	end
	if not env or not env.get then
		error("missing or incorrect env passed to expression_args")
	end
	return setmetatable({
		goal = goal,
		env = env,
	}, { __index = ExpressionArgs })
end

local infix_data = {
	["="] = { precedence = 2, associativity = "r" },
	["|"] = { precedence = 3, associativity = "l" },
	["&"] = { precedence = 3, associativity = "l" },
	["!"] = { precedence = 3, associativity = "l" },
	["<"] = { precedence = 4, associativity = "l" },
	[">"] = { precedence = 4, associativity = "l" },
	["+"] = { precedence = 5, associativity = "l" },
	["-"] = { precedence = 5, associativity = "l" },
	["*"] = { precedence = 6, associativity = "l" },
	["/"] = { precedence = 6, associativity = "l" },
	["%"] = { precedence = 6, associativity = "l" },
	["^"] = { precedence = 7, associativity = "r" },
	[":"] = { precedence = 8, associativity = "l" },
	-- # is the comment character and is forbidden here
}

-- Always take a third arg which is an enum: Inferrable(no info), Checkable(goal type), Mechanism(mechanism info)

local function check_infix_expression_handler(dat, a, b)
	local env, prec = dat.env, dat.prec
	local ok, name = a:match({
		metalanguage.is_symbol(metalanguage.accept_handler),
	}, metalanguage.failure_handler, nil)
	local data = infix_data[name:sub(1, 1)]
	if data then
		local ok, ifx, op, rhs
	end
end

---@param args ExpressionArgs
---@param a ConstructedSyntax
---@param b ConstructedSyntax
---@return boolean
---@return inferrable | checkable | string
---@return Environment?
local function expression_pairhandler(args, a, b)
	-- local ok, ifx, op, args = b:match(
	--   {
	--     metalanguage.is_pair(check_infix_expression_handler)
	--   },
	--   metalanguage.failure_handler,
	--   {env = env, prec = 0, lhs = a}
	-- )

	local goal, env = args:unwrap()
	local orig_env = env
	local ok, ifx = true, false
	local sargs

	local combiner
	if ok and ifx then
		error("infix operators nyi")
		ok, combiner = env:get("_" + op + "_")
	else
		ok, combiner, env = a:match(
			{ expression(metalanguage.accept_handler, ExpressionArgs.new(expression_goal.infer, env)) },
			metalanguage.failure_handler,
			nil
		)
		if not ok then
			return false, combiner
		end
		---@cast combiner inferrable
		sargs = b
	end

	-- resolve first of the pair as an expression
	-- typecheck it
	-- check type to see how it should be combined
	-- either
	--   resolve rest of the pair as collect tuple
	--   pass it into the operative's arguments

	-- combiner was an evaluated typed value, now it isn't
	local type_of_term, usage_count, term = infer(combiner, env.typechecking_context)
	if
		type_of_term:is_neutral()
		and type_of_term:unwrap_neutral():is_free()
		and type_of_term:unwrap_neutral():unwrap_free():is_metavariable()
	then
		error("halp!")
	end
	if type_of_term:is_operative_type() then
		local handler, userdata_type = type_of_term:unwrap_operative_type()
		-- operative input: env, syntax tree, goal type (if checked)
		local tuple_args = value_array(value.prim(sargs), value.prim(env), value.prim(term), value.prim(goal))
		local operative_result_val = evaluator.apply_value(handler, terms.value.tuple_value(tuple_args))
		-- result should be able to be an inferred term, can fail
		-- NYI: operative_cons in evaluator must use Maybe type once it exists
		-- if not operative_result_val:is_enum_value() then
		-- 	p(operative_result_val.kind)
		-- 	print(operative_result_val:pretty_print())
		-- 	return false, "applying operative did not result in value term with kind enum_value, typechecker or lua operative mistake when applying " .. tostring(a.anchor) .. " to the args " .. tostring(b.anchor)
		-- end
		-- variants: ok, error
		--if operative_result_val.variant == "error" then
		--	return false, semantic_error.operative_apply_failed(operative_result_val.data, { a.anchor, b.anchor })
		--end

		-- temporary, while it isn't a Maybe
		local operative_result_elems = operative_result_val:unwrap_tuple_value()
		local data = operative_result_elems[1]:unwrap_prim()
		local env = operative_result_elems[2]:unwrap_prim()
		--if not env then
		--	print("operative_result_val.elements[2]", operative_result_val.elements[2]:pretty_print())
		--	error "operative_result_val missing env"
		--end

		if goal:is_check() then
			local checkable = data
			if inferrable_term.value_check(checkable) == true then
				checkable = checkable_term.inferrable(checkable)
			end

			local goal_type = goal:unwrap_check()
			local usage_counts, term = evaluator.check(checkable, env.typechecking_context, goal_type)
			return true, checkable_term.inferrable(inferrable_term.typed(goal_type, usage_counts, term)), env
		elseif goal:is_infer() then
			if inferrable_term.value_check(data) == true then
				local resulting_type, usage_counts, term = infer(data, env.typechecking_context)

				return true, inferrable_term.typed(resulting_type, usage_counts, term), env
			end
		else
			error("NYI goal " .. goal.kind .. " for operative in expression_pairhandler")
		end
	end

	if type_of_term:is_pi() then
		local param_type, param_info, result_type, result_info = type_of_term:unwrap_pi()

		while param_info:unwrap_param_info() == value.visibility(visibility.implicit) do
			local metavar = evaluator.typechecker_state:metavariable()
			local metavalue = metavar:as_value()
			local metaresult = evaluator.apply_value(result_type, metavalue)
			if not metaresult:is_pi() then
				error("Result of applying function to a metavariable wasn't a pi type! This is bad for some reason!")
			end

			-- local new_term = inferrable_term.application(inferrable_term.typed(type_of_term, usage_array(), term), checkable_term.inferrable(inferrable_term.typed(param_type, usage_array(), terms.typed_term.literal(metavar:as_value()))))
			term = typed_term.application(term, terms.typed_term.literal(metavar:as_value()))
			type_of_term = metaresult
			param_type, param_info, result_type, result_info = type_of_term:unwrap_pi()
		end

		-- multiple quantity of usages in tuple with usage in function arguments
		local ok, tuple, env = sargs:match({
			collect_tuple(metalanguage.accept_handler, ExpressionArgs.new(expression_goal.check(param_type), env)),
		}, metalanguage.failure_handler, nil)

		if not ok then
			return false, tuple, env
		end

		return true, inferrable_term.application(inferrable_term.typed(type_of_term, usage_count, term), tuple), env
	end

	if type_of_term:is_prim_function_type() then
		local param_type, result_type = type_of_term:unwrap_prim_function_type()
		--print("checking prim_function_type call args with goal: (value term follows)")
		--print(param_type)
		-- multiple quantity of usages in tuple with usage in function arguments
		local ok, tuple, env = sargs:match({
			collect_prim_tuple(metalanguage.accept_handler, ExpressionArgs.new(expression_goal.check(param_type), env)),
		}, metalanguage.failure_handler, nil)

		if not ok then
			return false,
				semantic_error.prim_function_argument_collect_failed(tuple, { a.anchor, b.anchor }, {
					prim_function_type = type_of_term,
					prim_function_value = term,
				}, orig_env),
				env
		end

		return true, inferrable_term.application(inferrable_term.typed(type_of_term, usage_count, term), tuple), env
	end

	print("!!! about to fail of invalid type")
	print(combiner:pretty_print(env.typechecking_context))
	print("infers to")
	print(type_of_term)
	print("in")
	env.typechecking_context:dump_names()
	return false, "unknown type for pairhandler " .. type_of_term.kind, env
end

---@param str string
---@return string
local function split_dot_accessors(str)
	return str:match("([^.]+)%.(.+)")
end

---@param args ExpressionArgs
---@param name string
---@return boolean
---@return inferrable | checkable | string
---@return Environment
local function expression_symbolhandler(args, name)
	local goal, env = args:unwrap()
	--print("looking up symbol", name)
	--p(env)
	--print(name, split_dot_accessors(name))
	local front, rest = split_dot_accessors(name)
	if not front then
		local ok, val = env:get(name)
		if not ok then
			---@cast val string
			return ok, val, env
		end
		---@cast val -string
		if goal:is_check() then
			return true, checkable_term.inferrable(val), env
		end
		return ok, val, env
	else
		local ok, part = env:get(front)
		if not ok then
			---@cast part string
			return false, part, env
		end
		---@cast part -string
		while front do
			name = rest
			front, rest = split_dot_accessors(name)
			part = inferrable_term.record_elim(
				part,
				name_array(front or name),
				inferrable_term.bound_variable(#env.typechecking_context + 1)
			)
		end
		if goal:is_check() then
			return true, checkable_term.inferrable(part), env
		end
		return ok, part, env
	end
end

---@param args ExpressionArgs
---@param val inferrable | checkable
---@return boolean
---@return inferrable | checkable
---@return Environment
local function expression_valuehandler(args, val)
	local goal, env = args:unwrap()

	--TODO: proper checkable cases for literal values, requires more checkable terms
	if goal:is_check() then
		local ok, inf_term, env = expression_valuehandler(ExpressionArgs.new(expression_goal.infer, env), val)
		if not ok then
			return false, inf_term, env
		end
		---@cast inf_term -checkable
		return true, checkable_term.inferrable(inf_term), env
	end

	if not goal:is_infer() then
		error("expression_valuehandler NYI for " .. goal.kind)
	end

	if val.type == "f64" then
		--p(val)
		return true,
			inferrable_term.typed(value.prim_number_type, usage_array(), typed_term.literal(value.prim(val.val))),
			env
	end
	if val.type == "string" then
		return true,
			inferrable_term.typed(value.prim_string_type, usage_array(), typed_term.literal(value.prim(val.val))),
			env
	end
	p("valuehandler error", val)
	error("unknown value type " .. val.type)
end

expression = metalanguage.reducer(function(syntax, args)
	-- print('trying to expression', syntax)
	return syntax:match({
		metalanguage.ispair(expression_pairhandler),
		metalanguage.issymbol(expression_symbolhandler),
		metalanguage.isvalue(expression_valuehandler),
	}, metalanguage.failure_handler, args)
end, "expressions")

-- local constexpr =
--   metalanguage.reducer(
--     function(syntax, environment)
--       local ok, val =
--         syntax:match({expressions(metalanguage.accept_handler, environment)}, metalanguage.failure_handler, nil)
--       if not ok then return false, val end
--       return val:asconstant()
--     enfoundendd
--   )

-- operate_behavior[types.primop_kind] = function(self, ops, env)
--   -- print("evaluating operative")
--   -- p(self)
--   -- p(ops)
--   -- p(env)
--   return self.val(ops, env)
-- end

---@class OperativeError
---@field cause any
---@field anchor Anchor
---@field operative_name string
local OperativeError = {}
local external_error_mt = {
	__tostring = function(self)
		local message = "Lua error occured inside primitive operative "
			.. self.operative_name
			.. " "
			.. (self.anchor and tostring(self.anchor) or " at unknown position")
			.. ":\n"
			.. tostring(self.cause)
		return message
	end,
	__index = OperativeError,
}

---@param cause any
---@param anchor Anchor
---@param operative_name any
---@return OperativeError
function OperativeError.new(cause, anchor, operative_name)
	return setmetatable({
		anchor = anchor,
		cause = cause,
		operative_name = operative_name,
	}, external_error_mt)
end

---@param fn lua_operative
---@param name string
---@return inferrable
local function primitive_operative(fn, name)
	local debuginfo = debug.getinfo(fn)
	local debugstring = (name or error("name not passed to primitive_operative"))
		.. " "
		.. debuginfo.short_src
		.. ":"
		.. debuginfo.linedefined
	local aborting_fn = function(syn, env, userdata, goal)
		if not env or not env.exit_block then
			error("env passed to primitive_operative " .. debugstring .. " isn't an env or is nil", env)
		end
		-- userdata isn't passed in as it's always empty for primitive operatives
		local ok, res, env = fn(syn, env, goal)
		if not ok then
			error(OperativeError.new(res, syn.anchor, debugstring))
		end
		if not env or not env.exit_block then
			print(
				"env returned from fn passed to alicorn-expressions.primitive_operative isn't an env or is nil",
				env,
				" in ",
				debuginfo.short_src,
				debuginfo.linedefined
			)
			error("invalid env from primitive_operative fn " .. debugstring)
		end
		return res, env
	end
	-- what we're going for:
	-- (s : syntax, e : environment, u : wrapped_typed_term(userdata), g : goal) -> (goal_to_term(g), environment)
	--   goal one of inferable, mechanism, checkable

	-- 1: wrap fn as a typed prim
	-- this way it can take a prim tuple and return a prim tuple
	local typed_prim_fn = typed_term.literal(value.prim(aborting_fn))
	-- 2: wrap it to convert a normal tuple argument to a prim tuple
	-- and a prim tuple result to a normal tuple
	-- this way it can take a normal tuple and return a normal tuple
	local nparams = 4
	local tuple_conv_elements = typed_array(typed_term.bound_variable(2), typed_term.bound_variable(3))
	local prim_tuple_conv_elements = typed_array()
	for i = 1, nparams do
		-- + 1 because variable 1 is the argument tuple
		-- all variables that follow are the destructured tuple
		local var = typed_term.bound_variable(i + 1)
		prim_tuple_conv_elements:append(var)
	end
	local tuple_conv = typed_term.tuple_cons(tuple_conv_elements)
	local prim_tuple_conv = typed_term.prim_tuple_cons(prim_tuple_conv_elements)
	local param_names = name_array("#syntax", "#env", "#userdata", "#goal")
	local tuple_to_prim_tuple =
		typed_term.tuple_elim(param_names, typed_term.bound_variable(1), nparams, prim_tuple_conv)
	local tuple_to_prim_tuple_fn = typed_term.application(typed_prim_fn, tuple_to_prim_tuple)
	local result_names = name_array("#term", "#env")
	local tuple_to_tuple_fn = typed_term.tuple_elim(result_names, tuple_to_prim_tuple_fn, 2, tuple_conv)
	-- 3: wrap it in a closure with an empty capture, not a typed lambda
	-- this ensures variable 1 is the argument tuple
	local value_fn = value.closure("#OPERATIVE_PARAM", tuple_to_tuple_fn, runtime_context())

	local userdata_type = value.tuple_type(empty)
	return inferrable_term.typed(
		value.operative_type(value_fn, userdata_type),
		array(gen.builtin_number)(),
		typed_term.operative_cons(typed_term.tuple_cons(typed_array()))
	)
end

---@generic T
---@param args any
---@param a ConstructedSyntax
---@param b T
---@return boolean
---@return checkable|boolean
---@return checkable?
---@return T?
---@return Environment?
local function collect_tuple_pair_handler(args, a, b)
	local goal, env = args:unwrap()
	local ok, val
	ok, val, env = a:match(
		{ expression(metalanguage.accept_handler, ExpressionArgs.new(goal, env)) },
		metalanguage.failure_handler,
		nil
	)
	if ok and val and goal:is_check() and getmetatable(val) ~= checkable_term then
		val = checkable_term.inferrable(val)
	end
	if not ok then
		return false, val
	end
	return true, true, val, b, env
end

---@param args any
---@return boolean
---@return string
---@return nil
---@return nil
---@return Environment
local function collect_tuple_pair_too_many_handler(args)
	local goal, env = args:unwrap()
	return false, "tuple has too many elements for checked collect_tuple", nil, nil, env
end

---@param args any
---@return boolean
---@return boolean
---@return nil
---@return nil
---@return Environment
local function collect_tuple_nil_handler(args)
	local goal, env = args:unwrap()
	return true, false, nil, nil, env
end

---@param args any
---@return boolean
---@return string
---@return nil
---@return nil
---@return Environment
local function collect_tuple_nil_too_few_handler(args)
	local goal, env = args:unwrap()
	return false, "tuple has too few elements for checked collect_tuple", nil, nil, env
end

collect_tuple = metalanguage.reducer(
	---@param syntax ConstructedSyntax
	---@param args any
	---@return boolean
	---@return boolean|string|inferrable|checkable
	---@return Environment
	function(syntax, args)
		local goal, env = args:unwrap()
		local goal_type, closures, collected_terms

		if goal:is_check() then
			collected_terms = array(checkable_term)()
			goal_type = goal:unwrap_check()
			closures = evaluator.extract_tuple_elem_type_closures(goal_type:unwrap_tuple_type(), value_array())
		else
			collected_terms = inferrable_array()
		end

		local tuple_type_elems = value_array()
		local tuple_symbolic_elems = value_array()
		local ok, continue, next_term = true, true, nil
		local i = 0
		while ok and continue do
			i = i + 1
			-- checked version knows how many elems should be in the tuple
			if goal_type then
				if i > #closures then
					ok, continue, next_term, syntax, env = syntax:match({
						metalanguage.ispair(collect_tuple_pair_too_many_handler),
						metalanguage.isnil(collect_tuple_nil_handler),
					}, metalanguage.failure_handler, ExpressionArgs.new(goal, env))
				else
					local next_elem_type = evaluator.apply_value(closures[i], value.tuple_value(tuple_symbolic_elems))
					-- if next_elem_type:is_neutral() then
					-- 	print("collect_tuple: neutral goal type")
					-- 	print("from application of: (value term follows)")
					-- 	print(closures[i]:pretty_print())
					-- 	print("applied to: (value term follows)")
					-- 	print(value.tuple_value(tuple_symbolic_elems))
					-- 	error "neutral goal type"
					-- end

					ok, continue, next_term, syntax, env = syntax:match({
						metalanguage.ispair(collect_tuple_pair_handler),
						metalanguage.isnil(collect_tuple_nil_too_few_handler),
					}, metalanguage.failure_handler, ExpressionArgs.new(expression_goal.check(next_elem_type), env))
					if ok and continue then
						collected_terms:append(next_term)
						--print("goal type for next element in tuple: (value term follows)")
						--print(next_elem_type)
						--print("term we are checking: (checkable term follows)")
						--print(next_term:pretty_print(env.typechecking_context))
						local usages, typed_elem_term =
							evaluator.check(next_term, env.typechecking_context, next_elem_type)
						local elem_value = evaluator.evaluate(typed_elem_term, env.typechecking_context.runtime_context)
						tuple_symbolic_elems:append(elem_value)
					end
				end
				if not ok and type(continue) == "string" then
					continue = continue
						.. " (should have "
						.. tostring(#closures)
						.. ", found "
						.. tostring(#collected_terms)
						.. " so far)"
				end
			-- else we don't know how many elems so nil or pair are both valid
			else
				ok, continue, next_term, syntax, env = syntax:match({
					metalanguage.ispair(collect_tuple_pair_handler),
					metalanguage.isnil(collect_tuple_nil_handler),
				}, metalanguage.failure_handler, ExpressionArgs.new(goal, env))
				if ok and continue then
					collected_terms:append(next_term)
				end
			end
		end
		if not ok then
			return false, continue
		end

		if goal:is_infer() then
			return true, inferrable_term.tuple_cons(collected_terms), env
		elseif goal:is_check() then
			return true, checkable_term.tuple_cons(collected_terms), env
		else
			error("NYI: collect_tuple goal case " .. goal.kind)
		end
	end,
	"collect_tuple"
)

collect_prim_tuple = metalanguage.reducer(
	---@param syntax ConstructedSyntax
	---@param args any
	---@return boolean
	---@return boolean|string|inferrable|checkable
	---@return unknown
	function(syntax, args)
		local goal, env = args:unwrap()
		local goal_type, closures, collected_terms

		if goal:is_check() then
			collected_terms = array(checkable_term)()
			goal_type = goal:unwrap_check()
			closures = evaluator.extract_tuple_elem_type_closures(goal_type:unwrap_prim_tuple_type(), value_array())
		else
			collected_terms = inferrable_array
		end

		local type_elems = value_array()
		local tuple_symbolic_elems = value_array()
		local ok, continue, next_term = true, true, nil
		local i = 0
		while ok and continue do
			i = i + 1
			-- checked version knows how many elems should be in the tuple
			if goal_type then
				if i > #closures then
					ok, continue, next_term, syntax, env = syntax:match({
						metalanguage.ispair(collect_tuple_pair_too_many_handler),
						metalanguage.isnil(collect_tuple_nil_handler),
					}, metalanguage.failure_handler, ExpressionArgs.new(goal, env))
				else
					local next_elem_type = evaluator.apply_value(closures[i], value.tuple_value(tuple_symbolic_elems))
					type_elems:append(next_elem_type)

					ok, continue, next_term, syntax, env = syntax:match({
						metalanguage.ispair(collect_tuple_pair_handler),
						metalanguage.isnil(collect_tuple_nil_too_few_handler),
					}, metalanguage.failure_handler, ExpressionArgs.new(expression_goal.check(next_elem_type), env))
					if ok and continue then
						collected_terms:append(next_term)
						--print("trying to check tuple element as: (value term follows)")
						--print(next_elem_type)
						local usages, typed_elem_term =
							evaluator.check(next_term, env.typechecking_context, next_elem_type)
						local elem_value = evaluator.evaluate(typed_elem_term, env.typechecking_context.runtime_context)
						tuple_symbolic_elems:append(elem_value)
					end
				end
				if not ok and type(continue) == "string" then
					continue = continue
						.. " (should have "
						.. tostring(#closures)
						.. ", found "
						.. tostring(#collected_terms)
						.. " so far)"
				end
			-- else we don't know how many elems so nil or pair are both valid
			else
				ok, continue, next_term, syntax, env = syntax:match({
					metalanguage.ispair(collect_tuple_pair_handler),
					metalanguage.isnil(collect_tuple_nil_handler),
				}, metalanguage.failure_handler, ExpressionArgs.new(goal, env))
				if ok and continue then
					collected_terms:append(next_term)
				end
			end
		end
		if not ok then
			return false, continue
		end

		if goal:is_infer() then
			return true, inferrable_term.prim_tuple_cons(collected_terms), env
		elseif goal:is_check() then
			return true, checkable_term.prim_tuple_cons(collected_terms), env
		else
			error("NYI: collect_prim_tuple goal case " .. goal.kind)
		end
	end,
	"collect_prim_tuple"
)

local expressions_args = metalanguage.reducer(
	---@param syntax ConstructedSyntax
	---@param args any
	---@return boolean
	---@return boolean|table|string
	---@return Environment
	function(syntax, args)
		local goal, env = args:unwrap()
		local vals = {}
		local ok, continue = true, true
		while ok and continue do
			ok, continue, vals[#vals + 1], syntax, env = syntax:match({
				metalanguage.ispair(collect_tuple_pair_handler),
				metalanguage.isnil(collect_tuple_nil_handler),
			}, metalanguage.failure_handler, ExpressionArgs.new(goal, env))
		end
		if not ok then
			return false, continue
		end
		return true, vals, env
	end,
	"expressions_args"
)

local block = metalanguage.reducer(function(syntax, args)
	local goal, env = args:unwrap()
	assert(goal:is_infer(), "NYI non-infer cases for block")
	local lastval, newval
	local ok, continue = true, true
	while ok and continue do
		ok, continue, newval, syntax, env = syntax:match({
			metalanguage.ispair(collect_tuple_pair_handler),
			metalanguage.isnil(collect_tuple_nil_handler),
		}, metalanguage.failure_handler, ExpressionArgs.new(goal, env))
		if ok and continue then
			lastval = newval
		end
	end
	if not ok then
		return false, continue
	end
	return true, lastval, env
end, "block")

<<<<<<< HEAD
--local function primitive_apply(self, operands, environment)
--	local ok, args, env = operands:match({
--		collect_tuple(metalanguage.accept_handler, environment),
--	}, metalanguage.failure_handler, nil)
--	if not ok then
--		return false, args
--	end
--	local ok, err = types.typeident(self.type.params[1], args.type)
--	if not ok then
--		return false, semantic_error.function_args_mismatch(err)
--	end
--	local res = self.val(args.val)
--	return true, { val = res, type = self.type.params[2] }, env
--end

-- operate_behavior[types.primap_kind] = primitive_apply

-- local function define_operate(kind, handler)
--   operate_behavior[kind] = handler
-- end

=======
>>>>>>> f75118fa
-- example usage of primitive_applicative
-- add(a, b) = a + b ->
-- local prim_num = terms.value.prim_number_type
-- primitive_applicative(function(a, b) return a + b end, {prim_num, prim_num}, {prim_num}),

---@param elems value[]
---@return value
local function build_prim_type_tuple(elems)
	local result = empty

	for i, v in ipairs(elems) do
		result = cons(result, const_combinator(v))
	end

	return terms.value.prim_tuple_type(result)
end

---@param fn function
---@param params value[]
---@param results value[]
---@return inferrable
local function primitive_applicative(fn, params, results)
	local literal_prim_fn = terms.typed_term.literal(terms.value.prim(fn))
	local prim_fn_type = terms.value.prim_function_type(build_prim_type_tuple(params), build_prim_type_tuple(results))

	return terms.inferrable_term.typed(prim_fn_type, usage_array(), literal_prim_fn)
end

---@param syntax ConstructedSyntax
---@param environment Environment
---@return ...
local function eval(syntax, environment)
	return syntax:match(
		{ expression(metalanguage.accept_handler, ExpressionArgs.new(expression_goal.infer, environment)) },
		metalanguage.failure_handler,
		nil
	)
end

---@param syntax ConstructedSyntax
---@param environment Environment
---@return ...
local function eval_block(syntax, environment)
	return syntax:match(
		{ block(metalanguage.accept_handler, ExpressionArgs.new(expression_goal.infer, environment)) },
		metalanguage.failure_handler,
		nil
	)
end

---Convenience wrapper inferred_expression(handler, env) -> expression(handler, expression_args(expression_goal.infer, env))
---@generic T
---@param handler fun(u: T, ...):...
---@param env Environment
---@return any
local function inferred_expression(handler, env)
	assert(handler, "no handler")
	assert(env and env.get, "no env")
	return expression(handler, ExpressionArgs.new(expression_goal.infer, env))
end

local alicorn_expressions = {
	expression = expression,
	inferred_expression = inferred_expression,
	-- constexpr = constexpr
	block = block,
	ExpressionArgs = ExpressionArgs,
	primitive_operative = primitive_operative,
	primitive_applicative = primitive_applicative,
	--define_operate = define_operate,
	collect_tuple = collect_tuple,
	expressions_args = expressions_args,
	eval = eval,
	eval_block = eval_block,
}
local internals_interface = require "./internals-interface"
internals_interface.alicorn_expressions = alicorn_expressions
return alicorn_expressions<|MERGE_RESOLUTION|>--- conflicted
+++ resolved
@@ -837,30 +837,6 @@
 	return true, lastval, env
 end, "block")
 
-<<<<<<< HEAD
---local function primitive_apply(self, operands, environment)
---	local ok, args, env = operands:match({
---		collect_tuple(metalanguage.accept_handler, environment),
---	}, metalanguage.failure_handler, nil)
---	if not ok then
---		return false, args
---	end
---	local ok, err = types.typeident(self.type.params[1], args.type)
---	if not ok then
---		return false, semantic_error.function_args_mismatch(err)
---	end
---	local res = self.val(args.val)
---	return true, { val = res, type = self.type.params[2] }, env
---end
-
--- operate_behavior[types.primap_kind] = primitive_apply
-
--- local function define_operate(kind, handler)
---   operate_behavior[kind] = handler
--- end
-
-=======
->>>>>>> f75118fa
 -- example usage of primitive_applicative
 -- add(a, b) = a + b ->
 -- local prim_num = terms.value.prim_number_type
