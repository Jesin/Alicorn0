local environment = require "./environment"
local treemap = require "./lazy-prefix-tree"
local types = require "./typesystem"
local metalang = require "./metalanguage"
local utils = require "./reducer-utils"
local exprs = require "./alicorn-expressions"
local terms = require "./terms"
local gen = require "./terms-generators"
local evaluator = require "./evaluator"

local p = require "pretty-print".prettyPrint

local function do_block_pair_handler(env, a, b)
	local ok, val, newenv = a:match({
		evaluator.evaluates(metalang.accept_handler, env),
	}, metalang.failure_handler, nil)
	if not ok then
		return false, val
	end
	--print("do block pair handler", ok, val, newenv, b)
	return true, true, val, newenv, b
end

local function do_block_nil_handler(env)
	return true, false, nil, env
end

local function do_block(syntax, env)
	local newenv = env:child_scope()
	local ok, val, newenv = syntax:match({
		evaluator.block(metalang.accept_handler, newenv),
	}, metalang.failure_handler, nil)
	if not ok then
		return ok, val
	end
	return ok, val, env:exit_child_scope(newenv)
end

local function let_bind(syntax, env)
	local ok, name, tail = syntax:match({
		metalang.listtail(
			metalang.accept_handler,
			metalang.oneof(
				metalang.accept_handler,
				metalang.issymbol(metalang.accept_handler),
				metalang.list_many(metalang.accept_handler, metalang.issymbol(metalang.accept_handler))
			),
			metalang.symbol_exact(metalang.accept_handler, "=")
		),
	}, metalang.failure_handler, nil)

	if not ok then
		return false, name
	end

	local bind
	ok, bind = tail:match({
		metalang.listmatch(metalang.accept_handler, exprs.inferred_expression(utils.accept_with_env, env)),
		exprs.inferred_expression(utils.accept_with_env, env),
	}, metalang.failure_handler, nil)

	if not ok then
		return false, bind
	end

	env = bind.env
	if not env or not env.get then
		p(env)
		error("env in let_bind isn't an env")
	end

	if type(name) == "table" then
		print("binding destructuring with let")
		p(name)
		local tupletype = gen.declare_array(gen.builtin_string)
		env = env:bind_local(terms.binding.tuple_elim(tupletype(unpack(name)), bind.val))
	else
		env = env:bind_local(terms.binding.let(name, bind.val))
	end

	return true,
		terms.inferrable_term.typed(
			terms.unit_type,
			gen.declare_array(gen.builtin_number)(),
			terms.typed_term.literal(terms.unit_val)
		),
		env
end

local function record_threaded_element_acceptor(_, name, exprenv)
	return true, { name = name, expr = exprenv.val }, exprenv.env
end

local function record_threaded_element(env)
	return metalang.listmatch(
		record_threaded_element_acceptor,
		metalang.issymbol(metalang.accept_handler),
		metalang.symbol_exact(metalang.accept_handler, "="),
		exprs.inferred_expression(utils.accept_with_env, env)
	)
end

local function record_build(syntax, env)
	local ok, defs, env = syntax:match({
		metalang.list_many_threaded(metalang.accept_handler, record_threaded_element, env),
	}, metalang.failure_handler, nil)
	if not ok then
		return ok, defs
	end
	local map = gen.declare_map(gen.builtin_string, terms.inferrable_term)()
	for i, v in ipairs(defs) do
		map[v.name] = v.expr
	end
	return true, terms.inferrable_term.record_cons(map), env
end

---@param syntax any
---@param env Environment
---@return boolean
---@return any
---@return Environment
local function intrinsic(syntax, env)
	local ok, str_env, syntax = syntax:match({
		metalang.listtail(
			metalang.accept_handler,
			exprs.inferred_expression(utils.accept_with_env, env),
			metalang.symbol_exact(metalang.accept_handler, ":")
		),
	}, metalang.failure_handler, nil)
	if not ok then
		return ok, str_env
	end
	env = str_env.env
	if not env then
		error "env nil in base-env.intrinsic"
	end
	local str = terms.checkable_term.inferrable(str_env.val) -- workaround for not having exprs.checked_expression yet
	local ok, type_env = syntax:match({
		metalang.listmatch(metalang.accept_handler, exprs.inferred_expression(utils.accept_with_env, env)),
	}, metalang.failure_handler, nil)
	if not ok then
		return ok, type_env
	end
	local type, env = type_env.val, type_env.env
	if not env then
		error "env nil in base-env.intrinsic"
	end
	return true,
		terms.inferrable_term.prim_intrinsic(str, type--[[terms.checkable_term.inferrable(type)]], syntax.anchor),
		env
end

--evaluator.define_operate(
--  basic_fn_kind,
--  function(self, operands, env)
--    local ok, args, env = operands:match(
--      {
--        evaluator.collect_tuple(metalang.accept_handler, env)
--      },
--      metalang.failure_handler,
--      nil
--    )
--    if not ok then return ok, args end
--    if #args.type.params ~= #self.val.argnames then return false, "argument count mismatch" end
--    local bindings = {}
--    for i = 1, #args.type.params do
--      bindings[self.val.argnames[i]] = environment.new_store{type = args.type.params[i], val = args.val[i]}
--    end
--    local callenv = environment.new_env {
--      locals = treemap.build(bindings),
--      nonlocals = self.val.enclosing_bindings,
--      carrier = env.carrier,
--      perms = self.val.enclosing_perms
--    }
--    local ok, res, resenv = self.val.body:match(
--      {
--        evaluator.block(metalang.accept_handler, callenv)
--      },
--      metalang.failure_handler,
--      nil
--    )
--    if not ok then return ok, res end
--    return ok, res, environment.new_env {locals = env.locals, nonlocals = env.nonlocals, carrier = resenv.carrier, perms = env.perms}
--
--end)

local function basic_fn(syntax, env)
	local ok, args, body = syntax:match({
		metalang.ispair(metalang.accept_handler),
	}, metalang.failure_handler, nil)
	if not ok then
		return false, args
	end
	-- print "defining function"
	-- p(args)
	-- p(body)
	local ok, names = args:match({
		metalang.list_many(metalang.accept_handler, metalang.issymbol(metalang.accept_handler)),
	}, metalang.failure_handler, nil)
	if not ok then
		return ok, names
	end
	local defn = {
		enclosing_bindings = env.bindings,
		enclosing_perms = env.perms,
		body = body,
		argnames = names,
	}
	return true, { type = basic_fn_type, val = defn }, env
end

local function tuple_type_impl(syntax, env)
	local ok, typeargs, env = syntax:match({
		evaluator.collect_tuple(metalang.accept_handler, env),
	}, metalang.failure_handler, nil)
	if not ok then
		return ok, typeargs
	end
	for i, t in ipairs(typeargs.type.params) do
		if t ~= types.type then
			return false, "tuple-type was provided something that wasn't a type"
		end
	end
	return true, { type = types.type, val = types.tuple(typeargs.val) }, env
end
local function tuple_of_impl(syntax, env)
	local ok, components, env = syntax:match({
		evaluator.collect_tuple(metalang.accept_handler, env),
	}, metalang.failure_handler, nil)
	if not ok then
		return ok, components
	end
	return true, components, env
end

local pure_ascribed_name_with_tail = metalang.reducer(function(syntax, env)
	local ok, name, type_env, tail = syntax:match({
		metalang.listtail(
			metalang.accept_handler,
			metalang.issymbol(metalang.accept_handler),
			metalang.symbol_exact(metalang.accept_handler, ":"),
			exprs.inferred_expression(utils.accept_with_env, env)
		),
	}, metalang.failure_handler, nil)
	if not ok then
		return ok, name
	end
	return true, name, type_env.val, type_env.env, tail
end, "pure_ascribed_name_with_tail")

local ascribed_name_with_tail = metalang.reducer(function(syntax, env, prev, names)
	-- print("ascribed_name trying")
	-- p(syntax)
	-- print(prev:pretty_print())
	-- print("is env an environment? (start of ascribed name)")
	-- print(env.get)
	-- print(env.enter_block)
	---@cast env Environment
	local shadowed, env = env:enter_block()
	env = env:bind_local(terms.binding.annotated_lambda("#prev", prev, syntax.anchor))
	local ok, prev_binding = env:get("#prev")
	if not ok then
		error "#prev should always be bound, was just added"
	end
	env = env:bind_local(terms.binding.tuple_elim(names, prev_binding))
	local ok, name, val, env, tail =
		syntax:match({ pure_ascribed_name_with_tail(metalang.accept_handler, env) }, metalang.failure_handler, nil)
	if not ok then
		return ok, name
	end
	---@type Environment
	local env, val = env:exit_block(val, shadowed)
	-- print("is env an environment? (end of ascribed name)")
	-- print(env.get)
	-- print(env.enter_block)
	return true, name, val, env, tail
end, "ascribed_name_with_tail")

local ascribed_name = metalang.reducer(function(syntax, env, prev, names)
	local ok, name, val, env = syntax:match({
		metalang.list_tail_ends(
			metalang.accept_handler,
			ascribed_name_with_tail(metalang.accept_handler, env, prev, names)
		),
	}, metalang.failure_handler, nil)
	if not ok then
		return ok, name
	end
	return true, name, val, env
end, "ascribed_name")

local tupleof_ascribed_names_inner = metalang.reducer(function(syntax, env, termination, build_type_term)
	local inf_array = gen.declare_array(terms.inferrable_term)
	local function tup_cons(...)
		return terms.inferrable_term.tuple_cons(inf_array(...))
	end
	local function cons(...)
		return terms.inferrable_term.enum_cons(terms.value.tuple_defn_type(terms.value.star(0)), "cons", tup_cons(...))
	end
	local empty = terms.inferrable_term.enum_cons(terms.value.tuple_defn_type(terms.value.star(0)), "empty", tup_cons())
	local args = empty

	local names = gen.declare_array(gen.builtin_string)()

	local ok = true

	ok, names, args, env, tail = syntax:match({
		metalang.list_many_threaded_until(function(_, vals, thread, tail)
			return true, thread.names, build_type_term(thread.args), thread.env, tail
		end, function(thread)
			return ascribed_name(function(_, name, type_val, type_env)
				local names = thread.names:copy()
				names:append(name)
				local newthread = {
					names = names,
					args = cons(thread.args, type_val),
					env = type_env,
				}
				return true, { name = name, type = type_val }, newthread
			end, thread.env, build_type_term(thread.args), thread.names)
		end, {
			names = names,
			args = empty,
			env = env,
		}, termination),
	}, metalang.failure_handler, nil)

	if not ok then
		return ok, names
	end

	return true, { names = names, args = args, env = env }, tail
end, "tupleof_ascribed_names_inner")

local tupleof_ascribed_names = metalang.reducer(function(syntax, env, termination)
	local function build_type_term(args)
		return terms.inferrable_term.tuple_type(args)
	end
	return syntax:match({
		tupleof_ascribed_names_inner(metalang.accept_handler, env, termination, build_type_term),
	}, metalang.failure_handler, nil)
end, "tupleof_ascribed_names")

local prim_tupleof_ascribed_names = metalang.reducer(function(syntax, env, termination)
	local function build_type_term(args)
		return terms.inferrable_term.prim_tuple_type(args)
	end
	return syntax:match({
		tupleof_ascribed_names_inner(metalang.accept_handler, env, termination, build_type_term),
	}, metalang.failure_handler, nil)
end, "prim_tupleof_ascribed_names")

local ascribed_segment = metalang.reducer(function(syntax, env, termination)
	local single, tail, name, type_val, type_env

	local ok = true

	single, name, type_val, type_env, tail = syntax:match({
		pure_ascribed_name_with_tail(metalang.accept_handler, env),
	}, metalang.failure_handler, nil)

	local names, args

	if single then
		ok, tail = tail:match({
			metalang.listtail(metalang.accept_handler, termination),
			-- if termination is nil listtail will fail to match. so this is redundant and SHOULDN'T activate
			-- but I don't know how to make it not necessary
			termination,
		}, metalang.failure_handler, env)

		if not ok then
			return false, "only one bare ascribed name permitted"
		end

		env = type_env
		args = type_val
		names = name
	elseif not single then
		local thread
		ok, thread, tail = syntax:match({
			tupleof_ascribed_names(metalang.accept_handler, env, termination),
		}, metalang.failure_handler, nil)

		if not ok then
			return ok, thread
		end

		env = thread.env
		args = thread.args
		names = thread.names
	end

	return true, { single = single, names = names, args = args, env = env }, tail
end, "ascribed_segment")

local function prim_func_type_pair_handler(env, a, b)
	local ok, val, env =
		a:match({ exprs.inferred_expression(metalang.accept_handler, env) }, metalang.failure_handler, nil)
	if not ok then
		return false, val
	end
	return true, true, val, b, env
end

local function prim_func_type_empty_handler(env)
	return true, false, nil, nil, env
end

local prim_func_type_impl_reducer = metalang.reducer(function(syntax, env)
	local pft_anchor = syntax.anchor

	if not env or not env.enter_block then
		error "env isn't an environment in prim_func_type_impl_reducer"
	end

	local ok, thread, syntax = syntax:match({
		prim_tupleof_ascribed_names(metalang.accept_handler, env, metalang.symbol_exact(metalang.accept_handler, "->")),
	}, metalang.failure_handler, nil)

	if not ok then
		return ok, thread
	end

	env = thread.env
	local args = thread.args
	local names = thread.names

	print("moving on to return type")
	local shadowed, env = env:enter_block()

	-- syntax.anchor can be nil so we fall back to the anchor for the start of this prim func type if needed
	env = env:bind_local(terms.binding.annotated_lambda("#prim-func-arguments", args, syntax.anchor or pft_anchor))
	local ok, arg = env:get("#prim-func-arguments")
	env = env:bind_local(terms.binding.tuple_elim(names, arg))

	ok, thread, tail = syntax:match({
		prim_tupleof_ascribed_names(metalang.accept_handler, env, metalang.isnil(metalang.accept_handler)),
	}, metalang.failure_handler, nil)

	if not ok then
		return ok, thread
	end

	env = thread.env
	local results = thread.args
	local names = thread.names

	local env, fn_res_term = env:exit_block(results, shadowed)
	local fn_type_term = terms.inferrable_term.prim_function_type(args, fn_res_term)
	print("reached end of function type construction")
	if not env.enter_block then
		error "env isn't an environment at end in prim_func_type_impl_reducer"
	end
	return true, fn_type_term, env
end, "prim_func_type_impl")

-- TODO: abstract so can reuse for func type and prim func type
---@param syntax any
---@param env Environment
---@return boolean
---@return unknown
---@return unknown|nil
local function prim_func_type_impl(syntax, env)
	print("in prim_func_type_impl")
	local ok, fn_type_term, env =
		syntax:match({ prim_func_type_impl_reducer(metalang.accept_handler, env) }, metalang.failure_handler, env)
	if not ok then
		return ok, fn_type_term
	end
	print("finished matching prim_func_type_impl and got:")
	print("ok:", ok)
	print("fn_type_term: (inferrable term follows)")
	print(fn_type_term:pretty_print(env.typechecking_context))
	if not env or not env.enter_block then
		error "env isn't an environment at end in prim_func_type_impl"
	end
	return ok, fn_type_term, env
end

local forall_type_impl_reducer = metalang.reducer(function(syntax, env)
	local usage_array = gen.declare_array(gen.builtin_number)

	if not env.enter_block then
		error "env isn't an environment in forall_type_impl_reducer"
	end

	local single, args, names, thread
	local ok = true

	ok, thread, syntax = syntax:match(
		{ ascribed_segment(metalang.accept_handler, env, metalang.symbol_exact(metalang.accept_handler, "->")) },
		metalang.failure_handler,
		nil
	)

	if not ok then
		return false, thread
	end
	single, args, names, env = thread.single, thread.args, thread.names, thread.env

	print("moving on to return type")

	local shadowed, env = env:enter_block()

	-- TODO: use correct name in lambda parameter instead of adding an extra let
	env = env:bind_local(terms.binding.annotated_lambda("#forall-arguments", args, syntax.anchor))
	local ok, arg = env:get("#forall-arguments")
	if single then
		env = env:bind_local(terms.binding.let(names, arg))
	else
		env = env:bind_local(terms.binding.tuple_elim(names, arg))
	end

	local results

	ok, thread, syntax = syntax:match(
		{ ascribed_segment(metalang.accept_handler, env, metalang.isnil(metalang.accept_handler)) },
		metalang.failure_handler,
		nil
	)

	if not ok then
		return false, thread
	end
	single, results, names, env = thread.single, thread.args, thread.names, thread.env

	local env, fn_res_term = env:exit_block(results, shadowed)
	local fn_type_term = terms.inferrable_term.pi(
		args,
		terms.checkable_term.inferrable(
			terms.inferrable_term.typed(
				terms.value.param_info_type,
				usage_array(),
				terms.typed_term.literal(terms.value.param_info(terms.value.visibility(terms.visibility.explicit)))
			)
		),
		fn_res_term,
		terms.checkable_term.inferrable(
			terms.inferrable_term.typed(
				terms.value.result_info_type,
				usage_array(),
				terms.typed_term.literal(terms.value.result_info(terms.result_info(terms.purity.pure)))
			)
		)
	)

	print("reached end of function type construction")
	if not env.enter_block then
		error "env isn't an environment at end in prim_func_type_impl_reducer"
	end
	return true, fn_type_term, env
end, "forall_type_impl")

-- TODO: abstract so can reuse for func type and prim func type
---@param syntax any
---@param env Environment
---@return boolean
---@return unknown
---@return unknown|nil
local function forall_type_impl(syntax, env)
	print("in forall_type_impl")
	local ok, fn_type_term, env =
		syntax:match({ forall_type_impl_reducer(metalang.accept_handler, env) }, metalang.failure_handler, env)
	if not ok then
		return ok, fn_type_term
	end
	print("finished matching prim_func_type_impl and got")
	print(fn_type_term:pretty_print(env.typechecking_context))
	if not env.enter_block then
		error "env isn't an environment at end in prim_func_type_impl"
	end
	return ok, fn_type_term, env
	-- parse sequence of ascribed names, arrow, then sequence of ascribed names
	-- for each ascribed name:
	-- enter a block, perform lambda binding, perform tuple destrucutring binding, parse out the type of the ascription

	--local ok,
end

---Constrains a type by using a checked expression goal and producing an annotated inferrable term
---(the prim-number 5) -> produces inferrable_term.annotated(lit(5), lit(prim-number))
---@param syntax any
---@param env Environment
---@return boolean
---@return unknown
---@return unknown|nil
local function the_operative_impl(syntax, env)
	local ok, type_inferrable_term, tail = syntax:match({
		metalang.listtail(metalang.accept_handler, exprs.inferred_expression(metalang.accept_handler, env)),
	}, metalang.failure_handler, nil)
	if not ok then
		return ok, type, tail
	end

	local type_of_typed_term, usages, type_typed_term = evaluator.infer(type_inferrable_term, env.typechecking_context)
	local evaled_type = evaluator.evaluate(type_typed_term, env.typechecking_context.runtime_context)

	print("type_inferrable_term: (inferrable term follows)")
	print(type_inferrable_term:pretty_print(env.typechecking_context))
	print("evaled_type: (value term follows)")
	print(evaled_type)
	print("tail", tail)
	local ok, val, tail = tail:match({
		metalang.ispair(metalang.accept_handler),
	}, metalang.failure_handler, nil)
	if not ok then
		return false, val
	end
	local ok, val, env = val:match({
		exprs.expression(
			metalang.accept_handler,
			-- FIXME: do we infer here if evaled_type is stuck / a placeholder?
			exprs.ExpressionArgs.new(terms.expression_goal.check(evaled_type), env)
		),
	}, metalang.failure_handler, nil)
	if not ok then
		return ok, val
	end
	if terms.checkable_term.value_check(val) ~= true then
		print("val", val)
		error "the operative didn't get a checkable term"
	end
	return ok, terms.inferrable_term.annotated(val, type_inferrable_term), env
end

---apply(fn, args) calls fn with an existing args tuple
---@param syntax any
---@param env Environment
---@return boolean
---@return unknown
---@return unknown|nil
local function apply_operative_impl(syntax, env)
	local ok, fn, tail = syntax:match({ metalang.ispair(metalang.accept_handler) }, metalang.failure_handler, nil)
	if not ok then
		return ok, fn
	end

	local ok, fn_inferrable_term, env =
		fn:match({ exprs.inferred_expression(metalang.accept_handler, env) }, metalang.failure_handler, nil)
	if not ok then
		return ok, fn_inferrable_term
	end

	local type_of_fn, usages, fn_typed_term = evaluator.infer(fn_inferrable_term, env.typechecking_context)

	local param_type, _
	if type_of_fn:is_pi() then
		param_type, _, _, _ = type_of_fn:unwrap_pi()
	elseif type_of_fn:is_prim_function_type() then
		local param_type, _ = type_of_fn:unwrap_prim_function_type()
	else
		error "unknown fn type for apply operative"
	end

	local ok, args_inferrable_term = tail:match({
		metalang.listmatch(
			metalang.accept_handler,
			exprs.expression(
				utils.accept_with_env,
				-- FIXME: do we infer here if evaled_type is stuck / a placeholder?
				exprs.ExpressionArgs.new(terms.expression_goal.check(param_type), env)
			)
		),
	}, metalang.failure_handler, nil)
	if not ok then
		return ok, fn_inferrable_term
	end

	local inf_term = args_inferrable_term.val
	if terms.inferrable_term.value_check(inf_term) == true then
		inf_term = terms.checkable_term.inferrable(inf_term)
	end
	return true,
		terms.inferrable_term.application(terms.inferrable_term.typed(type_of_fn, usages, fn_typed_term), inf_term),
		args_inferrable_term.env
end

---@param syntax any
---@param env Environment
---@return boolean
---@return unknown
---@return unknown|nil
local function lambda_impl(syntax, env)
	local ok, thread, tail = syntax:match({
		metalang.listtail(
			metalang.accept_handler,
			ascribed_segment(metalang.accept_handler, env, metalang.isnil(metalang.accept_handler))
		),
	}, metalang.failure_handler, nil)
	if not ok then
		return ok, thread
	end

	local single, args, names, env = thread.single, thread.args, thread.names, thread.env

	local shadow, inner_env = env:enter_block()
	-- TODO: use correct name in lambda parameter instead of adding an extra let
	inner_env = inner_env:bind_local(terms.binding.annotated_lambda("#lambda-arguments", thread.args, syntax.anchor))
	local _, arg = inner_env:get("#lambda-arguments")
	if single then
		inner_env = inner_env:bind_local(terms.binding.let(names, arg))
	else
		inner_env = inner_env:bind_local(terms.binding.tuple_elim(names, arg))
	end
	local ok, expr, env = tail:match(
		{ exprs.block(metalang.accept_handler, exprs.ExpressionArgs.new(terms.expression_goal.infer, inner_env)) },
		metalang.failure_handler,
		nil
	)
	if not ok then
		return ok, expr
	end
	local resenv, term = env:exit_block(expr, shadow)
	return true, term, resenv
end

local value = terms.value
local typed = terms.typed_term

local usage_array = gen.declare_array(gen.builtin_number)
local val_array = gen.declare_array(value)

local function lit_term(val, typ)
	return terms.inferrable_term.typed(typ, usage_array(), terms.typed_term.literal(val))
end

local function startype_impl(syntax, env)
	local ok, level_val = syntax:match({
		metalang.listmatch(metalang.accept_handler, metalang.isvalue(metalang.accept_handler)),
	}, metalang.failure_handler, nil)
	if not ok then
		return ok, level_val
	end
	if level_val.type ~= "f64" then
		return false, "literal must be a number for type levels"
	end
	if level_val.val % 1 ~= 0 then
		return false, "literal must be an integer for type levels"
	end
	local term =
		terms.inferrable_term.typed(value.star(level_val.val + 1), usage_array(), terms.typed_term.star(level_val.val))

	return true, term, env
end

local function val_tup_cons(...)
	return value.tuple_value(val_array(...))
end
local function val_desc_elem(x)
	return value.enum_value("cons", x)
end
local val_desc_empty = value.enum_value("empty", val_tup_cons())

-- eg typed.prim_wrap, typed.prim_wrapped_type
local function build_wrap(body_fn, type_fn)
	local names = gen.declare_array(gen.builtin_string)
	local names_todo_1 = names("#TODO1", "#TODO2")
	local names_todo_2 = names()
	local names_todo_3 = names("#TODO3")
	local names_todo_4 = names("#TODO4", "#TODO5")
	local pname_todo_1 = "#TODO-A"
	local pname_todo_2 = "#TODO-B"
	local pname_todo_3 = "#TODO-C"
	local pname_todo_4 = "#TODO-D"
	return lit_term(
		value.closure(
			pname_todo_1,
			typed.tuple_elim(names_todo_1, typed.bound_variable(1), 2, body_fn(typed.bound_variable(3))),
			terms.runtime_context()
		),
		value.pi(
			value.tuple_type(
				val_desc_elem(
					val_tup_cons(
						val_desc_elem(
							val_tup_cons(
								val_desc_empty,
								value.closure(
<<<<<<< HEAD
									pname_todo_2,
									typed.tuple_elim(names_todo_2, typed.bound_variable(1), 0, typed.star(1)),
=======
									typed.tuple_elim(typed.bound_variable(1), 0, typed.star(10)),
>>>>>>> c16343ac
									terms.runtime_context()
								)
							)
						),
						value.closure(
							pname_todo_3,
							terms.typed_term.tuple_elim(
								names_todo_3,
								terms.typed_term.bound_variable(1),
								1,
								typed.bound_variable(2)
							),
							terms.runtime_context()
						)
					)
				)
			),
			value.param_info(value.visibility(terms.visibility.explicit)),
			value.closure(
				pname_todo_4,
				typed.tuple_elim(names_todo_4, typed.bound_variable(1), 2, type_fn(typed.bound_variable(2))),
				terms.runtime_context()
			),
			value.result_info(terms.result_info(terms.purity.pure))
		)
	)
end

-- eg typed.prim_unwrap, typed.prim_wrapped_type
local function build_unwrap(body_fn, type_fn)
	local names = gen.declare_array(gen.builtin_string)
	local names_todo_1 = names("#TODO6", "#TODO7")
	local names_todo_2 = names()
	local names_todo_3 = names("#TODO8")
	local names_todo_4 = names("#TODO9", "#TOD10")
	local pname_todo_1 = "#TODO-E"
	local pname_todo_2 = "#TODO-F"
	local pname_todo_3 = "#TODO-G"
	local pname_todo_4 = "#TODO-H"
	return lit_term(
		value.closure(
			pname_todo_1,
			typed.tuple_elim(names_todo_1, typed.bound_variable(1), 2, body_fn(typed.bound_variable(3))),
			terms.runtime_context()
		),
		value.pi(
			value.tuple_type(
				val_desc_elem(
					val_tup_cons(
						val_desc_elem(
							val_tup_cons(
								val_desc_empty,
								value.closure(
<<<<<<< HEAD
									pname_todo_2,
									typed.tuple_elim(names_todo_2, typed.bound_variable(1), 0, typed.star(1)),
=======
									typed.tuple_elim(typed.bound_variable(1), 0, typed.star(10)),
>>>>>>> c16343ac
									terms.runtime_context()
								)
							)
						),
						value.closure(
							pname_todo_3,
							terms.typed_term.tuple_elim(
								names_todo_3,
								terms.typed_term.bound_variable(1),
								1,
								type_fn(typed.bound_variable(2))
							),
							terms.runtime_context()
						)
					)
				)
			),
			value.param_info(value.visibility(terms.visibility.explicit)),
			value.closure(
				pname_todo_4,
				typed.tuple_elim(names_todo_4, typed.bound_variable(1), 2, typed.bound_variable(2)),
				terms.runtime_context()
			),
			value.result_info(terms.result_info(terms.purity.pure))
		)
	)
end

-- eg typed.prim_wrapped_type,
local function build_wrapped(body_fn)
	local names = gen.declare_array(gen.builtin_string)
	local names_todo_1 = names("#TOD11")
	local names_todo_2 = names()
	local names_todo_3 = names("#TOD12")
	local pname_todo_1 = "#TODO-I"
	local pname_todo_2 = "#TODO-J"
	local pname_todo_3 = "#TODO-K"
	return lit_term(
		value.closure(
			pname_todo_1,
			typed.tuple_elim(names_todo_1, typed.bound_variable(1), 1, body_fn(typed.bound_variable(2))),
			terms.runtime_context()
		),
		value.pi(
			value.tuple_type(
				val_desc_elem(
					val_tup_cons(
						val_desc_empty,
						value.closure(
<<<<<<< HEAD
							pname_todo_2,
							typed.tuple_elim(names_todo_2, typed.bound_variable(1), 0, typed.star(1)),
=======
							typed.tuple_elim(typed.bound_variable(1), 0, typed.star(10)),
>>>>>>> c16343ac
							terms.runtime_context()
						)
					)
				)
			),
			value.param_info(value.visibility(terms.visibility.explicit)),
			value.closure(
				pname_todo_3,
				typed.tuple_elim(names_todo_3, typed.bound_variable(1), 1, typed.literal(value.prim_type_type)),
				terms.runtime_context()
			),
			value.result_info(terms.result_info(terms.purity.pure))
		)
	)
end

local core_operations = {
	["+"] = exprs.primitive_applicative(function(a, b)
		return a + b
	end, { value.prim_number_type, value.prim_number_type }, { value.prim_number_type }),
	["-"] = exprs.primitive_applicative(function(a, b)
		return a - b
	end, { value.prim_number_type, value.prim_number_type }, { value.prim_number_type }),
	["*"] = exprs.primitive_applicative(function(a, b)
		return a * b
	end, { value.prim_number_type, value.prim_number_type }, { value.prim_number_type }),
	["/"] = exprs.primitive_applicative(function(a, b)
		return a / b
	end, { value.prim_number_type, value.prim_number_type }, { value.prim_number_type }),
	["%"] = exprs.primitive_applicative(function(a, b)
		return a % b
	end, { value.prim_number_type, value.prim_number_type }, { value.prim_number_type }),
	neg = exprs.primitive_applicative(function(a)
		return -a
	end, { value.prim_number_type }, { value.prim_number_type }),

	--["<"] = evaluator.primitive_applicative(function(args)
	--  return { variant = (args[1] < args[2]) and 1 or 0, arg = types.unit_val }
	--end, types.tuple {types.number, types.number}, types.cotuple({types.unit, types.unit})),
	--["=="] = evaluator.primitive_applicative(function(args)
	--  return { variant = (args[1] == args[2]) and 1 or 0, arg = types.unit_val }
	--end, types.tuple {types.number, types.number}, types.cotuple({types.unit, types.unit})),

	--["do"] = evaluator.primitive_operative(do_block),
	let = exprs.primitive_operative(let_bind, "let_bind"),
	record = exprs.primitive_operative(record_build, "record_build"),
	intrinsic = exprs.primitive_operative(intrinsic, "intrinsic"),
	["prim-number"] = lit_term(value.prim_number_type, value.prim_type_type),
	["prim-type"] = lit_term(value.prim_type_type, value.star(1)),
	["prim-func-type"] = exprs.primitive_operative(prim_func_type_impl, "prim_func_type_impl"),
	type = lit_term(value.star(0), value.star(1)),
	type_ = exprs.primitive_operative(startype_impl, "startype_impl"),
	["forall"] = exprs.primitive_operative(forall_type_impl, "forall_type_impl"),
	lambda = exprs.primitive_operative(lambda_impl, "lambda_impl"),
	the = exprs.primitive_operative(the_operative_impl, "the"),
	apply = exprs.primitive_operative(apply_operative_impl, "apply"),
	wrap = build_wrap(typed.prim_wrap, typed.prim_wrapped_type),
	["unstrict-wrap"] = build_wrap(typed.prim_unstrict_wrap, typed.prim_unstrict_wrapped_type),
	wrapped = build_wrapped(typed.prim_wrapped_type),
	["unstrict-wrapped"] = build_wrapped(typed.prim_unstrict_wrapped_type),
	unwrap = build_unwrap(typed.prim_unwrap, typed.prim_wrapped_type),
	["unstrict-unwrap"] = build_unwrap(typed.prim_unstrict_unwrap, typed.prim_unstrict_wrapped_type),
	--["dump-env"] = evaluator.primitive_operative(function(syntax, env) print(environment.dump_env(env)); return true, types.unit_val, env end),
	--["basic-fn"] = evaluator.primitive_operative(basic_fn),
	--tuple = evaluator.primitive_operative(tuple_type_impl),
	--["tuple-of"] = evaluator.primitive_operative(tuple_of_impl),
	--number = { type = types.type, val = types.number }
}

-- FIXME: use these once reimplemented with terms
--local modules = require './modules'
--local cotuple = require './cotuple'

local function create()
	local env = environment.new_env {
		nonlocals = treemap.build(core_operations),
	}
	-- p(env)
	-- p(modules.mod)
	--env = modules.use_mod(modules.module_mod, env)
	--env = modules.use_mod(cotuple.cotuple_module, env)
	-- p(env)
	return env
end

return {
	create = create,
}<|MERGE_RESOLUTION|>--- conflicted
+++ resolved
@@ -777,12 +777,8 @@
 							val_tup_cons(
 								val_desc_empty,
 								value.closure(
-<<<<<<< HEAD
 									pname_todo_2,
-									typed.tuple_elim(names_todo_2, typed.bound_variable(1), 0, typed.star(1)),
-=======
-									typed.tuple_elim(typed.bound_variable(1), 0, typed.star(10)),
->>>>>>> c16343ac
+									typed.tuple_elim(names_todo_2, typed.bound_variable(1), 0, typed.star(10)),
 									terms.runtime_context()
 								)
 							)
@@ -836,12 +832,8 @@
 							val_tup_cons(
 								val_desc_empty,
 								value.closure(
-<<<<<<< HEAD
 									pname_todo_2,
-									typed.tuple_elim(names_todo_2, typed.bound_variable(1), 0, typed.star(1)),
-=======
-									typed.tuple_elim(typed.bound_variable(1), 0, typed.star(10)),
->>>>>>> c16343ac
+									typed.tuple_elim(names_todo_2, typed.bound_variable(1), 0, typed.star(10)),
 									terms.runtime_context()
 								)
 							)
@@ -891,12 +883,8 @@
 					val_tup_cons(
 						val_desc_empty,
 						value.closure(
-<<<<<<< HEAD
 							pname_todo_2,
-							typed.tuple_elim(names_todo_2, typed.bound_variable(1), 0, typed.star(1)),
-=======
-							typed.tuple_elim(typed.bound_variable(1), 0, typed.star(10)),
->>>>>>> c16343ac
+							typed.tuple_elim(names_todo_2, typed.bound_variable(1), 0, typed.star(10)),
 							terms.runtime_context()
 						)
 					)
