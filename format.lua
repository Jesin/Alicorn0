<<<<<<< HEAD
-- SPDX-License-Identifier: Apache-2.0
-- SPDX-FileCopyrightText: 2025 Fundament Software SPC <https://fundament.software>
=======
local U = require "alicorn-utils"
>>>>>>> 0a752150

local lpeg = require "lpeg"
local P, C, Cg, Cc, Cmt, Ct, Cb, Cp, Cf, Cs, S, V, R =
	lpeg.P, lpeg.C, lpeg.Cg, lpeg.Cc, lpeg.Cmt, lpeg.Ct, lpeg.Cb, lpeg.Cp, lpeg.Cf, lpeg.Cs, lpeg.S, lpeg.V, lpeg.R

-- SLN
-- expressions, atoms, lists
-- documentation for the SLN: https://scopes.readthedocs.io/en/latest/dataformat/
-- a python SLN parser: https://github.com/salotz/python-sln/blob/master/src/sln/parser.py

local function DebugPrint(s, patt)
	patt = P(function()
		print(s)
		return true
	end) * patt
	return patt
end

---@class Anchor
---@field line integer
---@field char integer
---@field sourceid string
local Anchor = {}

---comment
---@param stop Anchor?
---@return string
function Anchor:display(stop)
	if stop == nil then
		return tostring(self)
	end

	return tostring(self.sourceid)
		.. ":"
		.. tostring(self.line)
		.. ":"
		.. tostring(self.char)
		.. "-"
		.. tostring(stop.char)
end

local anchor_mt = {
	__lt = function(fst, snd)
		return snd.line > fst.line or (snd.line == fst.line and snd.char > fst.char)
	end,
	__le = function(fst, snd)
		return fst < snd or fst == snd
	end,
	__eq = function(fst, snd)
		return (snd.line == fst.line and snd.char == fst.char)
	end,
	__tostring = function(self)
		return tostring(self.sourceid) .. ":" .. tostring(self.line) .. ":" .. tostring(self.char)
	end,
	__index = Anchor,
}

lpeg.locale(lpeg)

local function element(kind, pattern)
	return Ct(Cg(V "anchor", "start_anchor") * Cg(Cc(kind), "kind") * pattern)
end

local function symbol(value)
	return element("symbol", Cg(value, "str") * Cg(V "anchor", "end_anchor"))
end

local function space_tokens(pattern)
	local token_spacer = S "\t " ^ 0
	return pattern * token_spacer
end

-- Incrementally Fold Repetitions at Match Time
-- incrementally fold the stack into actual tables to prevent stack overflows
local function IFRmt(pattern, numtimes)
	local repetition

	if numtimes == 0 then
		repetition = Cg(Ct(pattern ^ -1), "IFRmt_acc")
			* Cg(
					Cmt(Cb("IFRmt_acc") * pattern, function(_, _, prev, newval)
						table.insert(prev, newval)
						return true, prev
					end),
					"IFRmt_acc"
				)
				^ 0
	elseif numtimes > 0 then
		repetition = Cg(Ct(pattern), "IFRmt_acc")
			* Cg(
					Cmt(Cb("IFRmt_acc") * pattern, function(_, _, prev, newval)
						table.insert(prev, newval)
						return true, prev
					end),
					"IFRmt_acc"
				)
				^ (numtimes - 1)
	end

	-- / func can return multiple values which become multiple distinct captures
	-- which prevents needing to change the behavior of list
	repetition = repetition * (Cb("IFRmt_acc") / function(vals)
		return table.unpack(vals)
	end)

	return repetition
end

local function create_list(start_anchor, elements, end_anchor)
	return {
		kind = "list",
		start_anchor = start_anchor,
		end_anchor = end_anchor,
		elements = elements,
	}
end

local function list(pattern)
	return (V "anchor" * Ct(pattern) * V "anchor") / create_list
end

---@class Literal
---@field start_anchor Anchor
---@field kind LiteralKind
---@field literaltype LiteralType?
---@field val number | table | nil

---@alias LiteralKind "list" | "symbol" | "string" | "literal"
---@alias LiteralType "u8" | "u16" | "u32" | "u64" | "i8" | "i16" | "i32" | "i64"  | "f32" | "f64" | "bytes" | "unit"

local function set_ffp_ctx(name, furthest_forward_ctx, start_anchor)
	if furthest_forward_ctx.start_anchor then
		if furthest_forward_ctx.start_anchor == start_anchor then
			local acc = true
			for i, v in ipairs(furthest_forward_ctx.expected) do
				acc = acc and not (v == name)
			end
			if acc then
				table.insert(furthest_forward_ctx.expected, name)
			end
		elseif furthest_forward_ctx.start_anchor < start_anchor then
			furthest_forward_ctx.start_anchor = start_anchor
			furthest_forward_ctx.expected = { name }
		end
	else
		furthest_forward_ctx.start_anchor = start_anchor
		furthest_forward_ctx.expected = { name }
	end
end

local function update_ffp(name, patt)
	-- stage the error
	-- if the pattern matches, erase the stage
	-- if the pattern doesn't match, the stage persists

	-- should there be some mechanism to not include the results of emptylines? ignore them?

	return patt
		+ (
			Cmt(lpeg.Carg(2) * V "anchor", function(_, _, furthest_forward_ctx, start_anchor)
				set_ffp_ctx(name, furthest_forward_ctx, start_anchor)

				return false
			end) * P(1) -- this segment always fails, so P(1) is to assure lpeg that this isn't an empty loop
		)
end

local function clear_ffp()
	return lpeg.Carg(2)
		/ function(furthest_forward_ctx)
			furthest_forward_ctx.start_anchor = nil
			furthest_forward_ctx.expected = nil
		end
end

local function create_literal(start_anchor, elements, end_anchor)
	local val = {
		start_anchor = start_anchor,
		end_anchor = end_anchor,
		kind = "literal",
		literaltype = "bytes",
		val = {},
	}

	for char in elements:gmatch "." do
		table.insert(val.val, string.byte(char))
	end

	return val
end

local function erase(pattern)
	return pattern / {}
end

---@param line integer
---@param char integer
---@param sourceid string
---@return Anchor
local function create_anchor(line, char, sourceid)
	local new_anchor = {
		line = line,
		char = char,
		sourceid = sourceid,
	}
	setmetatable(new_anchor, anchor_mt)
	return new_anchor
end
create_anchor = U.memoize(create_anchor)

local function anchor_here(offset)
	local info = debug.getinfo((offset or 1) + 1, "Sl")
	return create_anchor(info.currentline, 0, "SYNTH:" .. info.source)
end

local function anchor_here(offset)
	local info = debug.getinfo((offset or 1) + 1, "Sl")
	return create_anchor(info.currentline, 0, "SYNTH:" .. info.source)
end

---@class LinePosition
---@field line integer
---@field pos integer
local LinePosition = {}

local line_position_mt = {
	__tostring = function(self)
		return "line " .. tostring(self.line) .. " starting at position " .. tostring(self.pos)
	end,
	__index = LinePosition,
}

local function create_line_position(pos, line)
	return setmetatable({ pos = pos, line = line }, line_position_mt)
end

local grammar = P {
	"ast",
	-- initializes empty capture groups at the start, remember to update when tracking new things!
	foreward = Cg(Cc(0), "indent_level"),

	ast = V "foreward" * list(
		IFRmt(V "empty_line" + ((V "newline" + V "filestart") * V "baselevel" * V "naked_list"), 0)
	) * V "eof" * clear_ffp(),

	-- either match the newline or match the beginning of the file
	filestart = Cmt(P "", function(_, mypos)
		return mypos == 1
	end),
	eof = P(-1),

	newline = (P "\r" ^ 0 * P "\n") * Cmt(lpeg.Carg(1), function(_, position, line_ctx)
		if line_ctx.positions[#line_ctx.positions].pos < position then
			-- print("new line! last line_ctx position:", tostring(line_ctx.positions[#line_ctx.positions]))
			line_ctx.positions[#line_ctx.positions + 1] =
				create_line_position(position, line_ctx.positions[#line_ctx.positions].line + 1)
		end

		return true
	end),
	empty_line = V "newline" * S "\t " ^ 0 * #(V "newline" + V "eof"),

	anchor = Cmt(lpeg.Carg(1), function(_, position, line_ctx)
		local line_index = #line_ctx.positions
		-- assert(line_ctx.positions[line_index].pos <= position, "assertion failed! anchor at " .. tostring(position) .. " means backtracking to before " .. tostring(line_ctx.positions[line_index]))

		while (position < line_ctx.positions[line_index].pos) and (0 < line_index) do
			line_index = line_index - 1
		end
		local simple_anchor = create_anchor(
			line_ctx.positions[line_index].line,
			position - line_ctx.positions[line_index].pos + 1,
			line_ctx.sourceid
		)
		return true, simple_anchor
	end),

	count_tabs = update_ffp(
		"spaces should not be interspersed in indentation",
		Cmt(V "anchor" * C(S "\t " ^ 0), function(_, _, start_anchor, indentstring)
			if string.find(indentstring, " ") then
				return false
			end
			return true, string.len(indentstring)
		end)
	),

	-- use indent and dedent to control the expected indentation level of a context
	-- samedent is the token that is consumed on a newline

	indent = Cg(Cb("indent_level") / function(level)
		return math.max(0, level + 1)
	end, "indent_level"),
	dedent = Cg(Cb("indent_level") / function(level)
		return math.max(0, level - 1)
	end, "indent_level"),

	baselevel = update_ffp(
		"no indentation",
		Cmt(Cb("indent_level") * V "count_tabs", function(_, _, prev_indent, tabscount)
			return (prev_indent == 0) and (tabscount == 0)
		end)
	),

	blockline = update_ffp(
		"block level newline",
		V "newline"
			* Cmt(Cb("indent_level") * V "count_tabs", function(_, _, prev_indent, tabscount)
				return tabscount == prev_indent
			end)
	),

	superior_indent = update_ffp(
		"dedent",
		V "newline"
			* Cmt(Cb("indent_level") * V "count_tabs", function(_, _, prev_indent, tabscount)
				return tabscount <= prev_indent
			end)
	),

	subordinate_indent = update_ffp(
		"subordinate indent",
		V "newline"
			* Cmt(Cb("indent_level") * V "count_tabs", function(_, _, prev_indent, tabscount)
				local normalized_tabs = string.rep("\t", tabscount - prev_indent)
				return tabscount >= prev_indent, normalized_tabs
			end)
	),

	-- probably works but it doesn't have complex tests
	splice = P "${" * V "naked_list" * P "}" + P "$" * V "symbol",
	escape_chars = Cs(P [[\\]] / [[\]] + P [[\"]] / [["]] + P [[\n]] / "\n" + P [[\r]] / "\r" + P [[\t]] / "\t"),
	unicode_escape = P "\\u" * (V "hex_digit") ^ -4,

	string_literal = V "anchor" * Cs(
		(V "escape_chars" + V "unicode_escape" + C(1 - (S [["\]] + V "newline" + V "splice"))) ^ 1
	) * V "anchor" / create_literal,
	string = element(
		"string",
		P '"'
			* Cg(Ct((V "string_literal" + V "splice") ^ 0), "elements")
			* update_ffp('"', P '"')
			* Cg(V "anchor", "end_anchor")
	),

	longstring_literal = V "anchor" * Cs(
		((V "subordinate_indent" + V "empty_line") + C((V "unicode_escape" + (1 - (V "newline" + V "splice"))))) ^ 1
	) * V "anchor" / create_literal,
	longstring = element(
		"string",
		P '""""'
			* V "indent"
			* Cg(Ct((V "longstring_literal" + V "splice") ^ 0), "elements")
			* Cg(V "anchor", "end_anchor")
			* V "dedent"
	),

	comment_body = C((1 - V "newline") ^ 1),
	comment = update_ffp(
		"line comment",
		element("comment", (P "#" * Cg(V "comment_body" ^ -1, "val") * Cg(V "anchor", "end_anchor")))
	),
	block_comment = update_ffp(
		"block comment",
		element(
			"comment",
			(
				P "####"
				* V "indent"
				* Cg(Cs((V "subordinate_indent" + V "comment_body" + V "empty_line") ^ 0), "val")
				* Cg(V "anchor", "end_anchor")
				* V "dedent"
			)
		)
	),

	tokens = update_ffp(
		"token",
		space_tokens(
			V "comment"
				+ V "infix_brace"
				+ V "function_call"
				+ V "paren_list"
				+ V "longstring"
				+ V "string"
				+ V "number"
				+ V "symbol"
		)
	),

	semicolon = update_ffp(";", space_tokens(P ";") * (V "comment" * #(V "newline" + V "eof")) ^ -1),

	naked_list = V "empty_line"
		+ V "block_comment"
		+ (((V "tokens" * V "comment" ^ -1) + V "comment") * (V "empty_line" + (V "indent" * V "blockline" * V "block_comment" * V "dedent")) ^ 0 * #(V "superior_indent" + V "eof"))
		+ (list(V "tokens" ^ 0 * V "semicolon") * #(V "blockline" + V "eof"))
		+ list(
			(((list(V "tokens" ^ 1 * V "semicolon") + V "semicolon") ^ 1 * V "tokens" ^ 0) + V "tokens" ^ 1)
				* V "indent"
				* IFRmt(((V "blockline" * V "naked_list") + V "empty_line"), 0)
		),

	-- PARENTHETICAL LIST BEHAVIOR
	paren_spacers = (
		V "empty_line"
		+ (erase(V "subordinate_indent") * V "block_comment" * #(V "newline" + V "eof"))
		+ erase(V "subordinate_indent") --
		+ (V "comment" * #(V "newline" + V "eof"))
		+ S "\t " ^ 1
	) ^ 0,
	paren_tokens = update_ffp(
		"tokens",
		(
			(P [[\]] * V "paren_spacers" * V "naked_list") -- \ escape char enters naked list mode from inside a paren list. there's probably an edge case here, indentation is going to be wacky
			+ V "tokens"
		) * V "paren_spacers"
	),

	comma = update_ffp('","', P "," * V "paren_spacers"),
	comma_paren_body = ((list(IFRmt(V "paren_tokens", 2)) + V "paren_tokens") * V "comma") ^ 1
		* (list(IFRmt(V "paren_tokens", 2)) + V "paren_tokens"),

	braced_symbol = symbol(V "symbol_chars" ^ -1 * ((P "[_]" + P "{_}") * V "symbol_chars" ^ 0) ^ 1),
	infix_brace = V "braced_symbol" + list(
		Cg(C(V "symbol_chars" ^ 1), "braceacc")
			* ((V "open_bracket" + V "open_curly") * list(
					V "paren_spacers" * (V "comma_paren_body" + V "paren_tokens") ^ -1
				) * V "infix_braceclose_accumulator")
				^ 1
	) / function(list)
		--assert(list.elements["braceacc"])

		table.insert(list.elements, 1, {
			kind = "symbol",
			str = list.elements["braceacc"],
			start_anchor = list.start_anchor,
		})

		list.elements["braceacc"] = nil

		return list
	end,

	infix_braceclose_accumulator = V "close_brace" * Cg(
		Cb("braceacc")
			* Cs(Cb("bracetype") / { ["["] = "[_]", ["{"] = "{_}" } * C(V "symbol_chars"))
			/ function(prev, new)
				return prev .. new
			end,
		"braceacc"
	),

	open_paren = Cg(C(P "("), "bracetype"),
	open_bracket = Cg(C(P "["), "bracetype"),
	open_curly = Cg(C(P "{"), "bracetype"),
	open_brace = (V "open_paren" * symbol(Cc("paren-list")))
		+ (V "open_bracket" * symbol(Cc("square-list")))
		+ (V "open_curly" * symbol(Cc("curly-list"))),
	close_brace = update_ffp(
		"matching close brace",
		Cmt(Cb("bracetype") * C(S "])}"), function(_, _, bracetype, brace)
			local matches = {
				["("] = ")",
				["["] = "]",
				["{"] = "}",
			}
			return matches[bracetype] == brace
		end)
	),

	inner_comma = element("comma", P "," * V "paren_spacers" * Cg(V "anchor", "end_anchor")),
	inner_semicolon = element("semicolon", P ";" * V "paren_spacers" * Cg(V "anchor", "end_anchor")),

	-- the original parenlist was more idiomatic but took quadratic time, so it has been bodged
	paren_list = Cmt(
		lpeg.Carg(2)
			* V "anchor"
			* V "open_brace"
			* V "indent"
			* V "paren_spacers"
			* Ct((V "paren_tokens" + V "inner_semicolon" + V "inner_comma") ^ 0)
			* ((V "dedent" * V "blockline") ^ -1 * V "close_brace")
			* V "anchor",
		function(_, _, ctx, list_start_anchor, brace, elements, list_end_anchor)
			local found_semicolons = false
			local found_commas = false

			local acc = {}

			for _, v in ipairs(elements) do
				if v["kind"] and (v["kind"] == "semicolon") then
					if found_commas == true then
						set_ffp_ctx("comma", ctx, v["start_anchor"])
						return false
					end
					found_semicolons = true
				elseif v["kind"] and (v["kind"] == "comma") then
					if found_semicolons == true then
						set_ffp_ctx("semicolon", ctx, v["start_anchor"])
						return false
					end
					found_commas = true
				end
			end

			if found_semicolons then
				local semicolon_outer_acc = {}
				local semicolon_acc = {}

				for _, v in ipairs(elements) do
					if v["kind"] == "semicolon" then
						table.insert(
							semicolon_outer_acc,
							create_list(semicolon_acc[1].start_anchor, semicolon_acc, v.end_anchor)
						)
						semicolon_acc = {}
					else
						table.insert(semicolon_acc, v)
					end
				end

				for _, v in ipairs(semicolon_acc) do
					table.insert(semicolon_outer_acc, v)
				end

				acc = semicolon_outer_acc
			elseif found_commas then
				local comma_outer_acc = {}
				local comma_acc = {}

				for _, v in ipairs(elements) do
					if v["kind"] == "comma" then
						if #comma_acc > 1 then
							table.insert(
								comma_outer_acc,
								create_list(comma_acc[1].start_anchor, comma_acc, v.end_anchor)
							)
						else
							table.insert(comma_outer_acc, comma_acc[1])
						end
						comma_acc = {}
					else
						table.insert(comma_acc, v)
					end
				end

				if #comma_acc > 1 then
					table.insert(comma_outer_acc, create_list(comma_acc[1].start_anchor, comma_acc, list_end_anchor))
				elseif #comma_acc == 1 then
					table.insert(comma_outer_acc, comma_acc[1])
				end

				acc = comma_outer_acc
			else
				acc = elements
			end

			if brace["kind"] ~= "symbol" then
				error("kind not a symbol??")
			end
			if (brace["str"] == "square-list") or (brace["str"] == "curly-list") then
				table.insert(acc, 1, brace)
			end

			return true, create_list(list_start_anchor, acc, list_end_anchor)
		end
	),

	function_call = V "symbol" * Ct(
		list(
			(
				V "open_paren"
				+ (V "open_bracket" * Cg(symbol(Cc("_[_]")), "brace"))
				+ (V "open_curly" * Cg(symbol(Cc("_{_}")), "brace"))
			)
				* V "paren_spacers"
				* (V "comma_paren_body" + V "paren_tokens") ^ -1
				* V "close_brace"
		) ^ 1
	) / function(symbol, argcalls)
		local acc = {}

		acc = table.remove(argcalls, 1)
		table.insert(acc.elements, 1, symbol)
		acc.start_anchor = symbol.start_anchor
		if acc.elements["brace"] then
			table.insert(acc.elements, 1, acc.elements["brace"])
			acc.elements[1].start_anchor = acc.start_anchor
		end

		for _, v in ipairs(argcalls) do
			table.insert(v.elements, 1, acc)
			v.start_anchor = acc.start_anchor
			acc = v

			if acc.elements["brace"] then
				table.insert(acc.elements, 1, acc.elements["brace"])
				acc.elements[1].start_anchor = acc.start_anchor
			end
		end

		return acc
	end,

	-- numbers are limited, they are not bignums, they are standard lua numbers. scopes shares the problem of files not having arbitrary precision
	-- so it probably doesn't matter.
	number = element("literal", Cg((V "float_special" + V "hex" + V "big_e") / tonumber, "val") * V "types"),
	types = Cg(
		(P ":" * C((S "iu" * (P "8" + P "16" + P "32" + P "64")) + (P "f" * (P "32" + P "64")))) + P "" / "f64",
		"literaltype"
	),
	digit = R("09") ^ 1,
	hex_digit = (V "digit" + R "AF" + R "af") ^ 1,
	decimal = S "-+" ^ -1 * V "digit" * (P "." * V "digit") ^ -1,
	hex = S "+-" ^ -1 * P "0x" * V "hex_digit" * (P "." * V "hex_digit") ^ -1,
	big_e = V "decimal" * (P "e" * V "decimal") ^ -1,
	float_special = P "+inf" + P "-inf" + P "nan",

	symbol_chars = (1 - (S '\\#()[]{};,"\t\r\n ' + lpeg.space)) ^ 1,
	symbol = symbol(V "symbol_chars"),
}

local function span_error(start_anchor, subject, msg)
	local lines = {}
	for line in subject:gmatch("([^\n\r]*)\r*\n") do
		table.insert(lines, line)
	end
	local line = lines[start_anchor.line] or ""

	local _, tabnum = line:gsub("\t", "")
	local caret_wsp = ("\t"):rep(tabnum) .. (" "):rep(start_anchor.char - (1 + tabnum))
	local linenum_wsp = (" "):rep(string.len(start_anchor.line))

	local span = string.format(
		[[
error: %s
--> %s:%i:%i
%s |
%i |%s
%s |%s^
	]],
		msg,
		start_anchor.sourceid,
		start_anchor.line,
		start_anchor.char,
		linenum_wsp,
		start_anchor.line,
		line,
		linenum_wsp,
		caret_wsp
	)

	return span
end

---@class FormatList
---@field start_anchor Anchor
---@field end_anchor Anchor
---@field kind LiteralKind
---@field elements table[]

---@param input string
---@param filename string
---@return FormatList?
local function parse(input, filename)
	if not filename then
		error("filename is required")
	end

	if not (string.len(input) > 0) then
		print("empty file")
		return nil
	end

	local line_ctx = {
		sourceid = filename,
		positions = { create_line_position(1, 1) },
	}
	local furthest_forward_ctx = { start_anchor = nil }
	local ast = lpeg.match(grammar, input, 1, line_ctx, furthest_forward_ctx)

	if furthest_forward_ctx.start_anchor then
		local expected = "{"
		for i, v in ipairs(furthest_forward_ctx.expected) do
			expected = expected .. v .. ", "
		end
		expected = expected .. "}"

		error(span_error(furthest_forward_ctx.start_anchor, input, "expected " .. expected))
	end

	return ast
end

return { parse = parse, anchor_mt = anchor_mt, create_anchor = create_anchor, anchor_here = anchor_here }<|MERGE_RESOLUTION|>--- conflicted
+++ resolved
@@ -1,9 +1,6 @@
-<<<<<<< HEAD
 -- SPDX-License-Identifier: Apache-2.0
 -- SPDX-FileCopyrightText: 2025 Fundament Software SPC <https://fundament.software>
-=======
 local U = require "alicorn-utils"
->>>>>>> 0a752150
 
 local lpeg = require "lpeg"
 local P, C, Cg, Cc, Cmt, Ct, Cb, Cp, Cf, Cs, S, V, R =
@@ -219,11 +216,6 @@
 	return create_anchor(info.currentline, 0, "SYNTH:" .. info.source)
 end
 
-local function anchor_here(offset)
-	local info = debug.getinfo((offset or 1) + 1, "Sl")
-	return create_anchor(info.currentline, 0, "SYNTH:" .. info.source)
-end
-
 ---@class LinePosition
 ---@field line integer
 ---@field pos integer
