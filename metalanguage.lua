--- conflicted
+++ resolved
@@ -123,17 +123,6 @@
 	end
 end
 
-<<<<<<< HEAD
----@class Reducible
----@field kind string
----@field handler HandlerFn
----@field reducible any
-
----@param handler HandlerFn
----@param ... any
----@return Reducible
-=======
->>>>>>> f75118fa
 --[[
 create_reducible : forall
 	implicit userdata : type
