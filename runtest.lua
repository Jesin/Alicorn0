--- conflicted
+++ resolved
@@ -72,11 +72,7 @@
 local shadowed, env = env:enter_block()
 
 print("Expression -> terms")
-<<<<<<< HEAD
-if profile_run then
-=======
 if profile_run and profile_what == "match" then
->>>>>>> ff826786
 	profile.start()
 end
 local ok, expr, env = code:match(
@@ -107,13 +103,9 @@
 end
 
 print("Inferring")
-<<<<<<< HEAD
-
-=======
 if profile_run and profile_what == "infer" then
 	profile.start()
 end
->>>>>>> ff826786
 local type, usages, term = evaluator.infer(bound_expr, terms.typechecking_context())
 if profile_run and profile_what == "infer" then
 	profile.stop()
