local jit_enabled = true
local lldebugger_enabled = os.getenv("LOCAL_LUA_DEBUGGER_VSCODE") == "1"
if lldebugger_enabled then
	jit_enabled = false
end

if jit then
	if jit_enabled then
		jit.opt.start("maxtrace=10000")
		jit.opt.start("maxmcode=4096")
		jit.opt.start("recunroll=5")
		jit.opt.start("loopunroll=60")
	else
		jit.off()
	end
end

if lldebugger_enabled then
	require("lldebugger").start(true)
end

--local endTime = os.time() + 3
--while os.time() < endTime do end

require "pretty-printer" -- has side-effect of loading global p()

<<<<<<< HEAD
if jit then
	--jit.off()
	jit.opt.start("maxtrace=10000")
	jit.opt.start("maxmcode=4096")
	jit.opt.start("recunroll=5")
	jit.opt.start("loopunroll=60")
end

=======
>>>>>>> 80fc7950
local startTime = os.clock()
local checkpointTime = startTime
local checkpointTime2 = startTime
local metalanguage = require "metalanguage"
local evaluator = require "evaluator"
local format = require "format-adapter"
local base_env = require "base-env"
local terms = require "terms"
local exprs = require "alicorn-expressions"
local profile = require "profile"
local getopt = require "getopt"
local json = require "libs.dkjson"
local U = require "alicorn-utils"

local interpreter_argv, argv
if arg then -- puc-rio lua, luajit
	local n = -1
	while arg[n] do
		n = n - 1
	end
	interpreter_argv = table.move(arg, n + 1, -1, 0, {})
	argv = table.move(arg, 0, #arg, 0, {})
elseif process.argv then -- luvit
	local file_n = getopt(process.argv, { ["?"] = function() end })
	interpreter_argv = table.move(process.argv, 0, file_n - 1, 0, {})
	argv = table.move(process.argv, file_n, #process.argv, 0, {})
else
	io.stderr:write("Missing or unknown arg table! Using stub\n")
	interpreter_argv = { [0] = "lua" }
	argv = { [0] = "runtest.lua" }
end
local test_harness = true
local print_src = false
local print_ast = false
local print_inferrable = false
local print_typed = false
local print_evaluated = false
local profile_run = false
local profile_flame = false
local profile_file = ""
-- "match", "infer" are currently implemented
local profile_what = ""
local test_single = false
local test_name = ""
local print_usage = false
local opttab = {
	["S"] = function(_)
		print_src = true
	end,
	["f"] = function(_)
		print_ast = true
	end,
	["s"] = function(_)
		print_inferrable = true
	end,
	["t"] = function(_)
		print_typed = true
	end,
	["v"] = function(_)
		print_evaluated = true
	end,
	["p:"] = function(_, arg)
		if not arg then
			error("-p requires a file argument")
		end
		profile_run = true
		profile_flame = false
		local subargs = U.split_commas(arg)
		profile_file = subargs[1]
		profile_what = subargs[2] or "match"
	end,
	["P:"] = function(_, arg)
		if not arg then
			error("-P requires a file argument")
		end
		profile_run = true
		profile_flame = true
		local subargs = U.split_commas(arg)
		profile_file = subargs[1]
		profile_what = subargs[2] or "match"
	end,
	["T:"] = function(_, arg)
		if not arg then
			error("-T requires a test argument")
		end
		test_single = true
		test_name = arg
	end,
	["?"] = function(c)
		print_usage = true
	end,
}
local first_operand = getopt(argv, opttab)

if print_usage then
	io.stderr:write(("Usage: %s [-Sfstv] [-p file[,what] | -P file[,what]] [-T test]\n"):format(argv[0]))
	io.stderr:write("  -S  Print the Alicorn source code about to be tested.\n")
	io.stderr:write("      (mnemonic: Source)\n")
	io.stderr:write("  -f  Show the AST generated from the source code.\n")
	io.stderr:write("      (mnemonic: format.read)\n")
	io.stderr:write("  -s  Show the unchecked term. *\n")
	io.stderr:write("      (mnemonic: syntax:match)\n")
	io.stderr:write("  -t  Show the type-checked term. *\n")
	io.stderr:write("      (mnemonic: typed)\n")
	io.stderr:write("  -v  Show the evaluated term. *\n")
	io.stderr:write("      (mnemonic: value)\n")
	io.stderr:write("      * Some type-checking and evaluation may happen during the course of\n")
	io.stderr:write("        producing a top-level term, due to the dependent nature of Alicorn.\n")
	io.stderr:write("  -p  Run a profile over the test and output the trace to a file.\n")
	io.stderr:write("      (mnemonic: profile)\n")
	io.stderr:write("      what = match: Profile syntax:match.    [default]\n")
	io.stderr:write("      what = infer: Profile evaluator.infer.\n")
	io.stderr:write("      Works best in conjunction with -T.\n")
	io.stderr:write("  -P  Like -p, but output a flamegraph-compatible trace.\n")
	io.stderr:write("      (mnemonic: Phlame! :P)\n")
	io.stderr:write("  -T  Choose a specific test to run.\n")
	io.stderr:write("      (mnemonic: Test)\n")
	io.stderr:write("      Without -T, all tests in testlist.json are run.\n")
	os.exit()
end

io.write("Interpreter  : ", table.concat(interpreter_argv, " ", 0), "\n")
io.write("File         : ", argv[0], "\n")
io.write("Options      : ", table.concat(argv, " ", 1, first_operand - 1), "\n")
io.write("Operands     : ", table.concat(argv, " ", first_operand), "\n")
if profile_run then
	io.write("Profile flame? ", tostring(profile_flame), "\n")
	io.write("Profile file : ", profile_file, "\n")
	io.write("Profile what : ", profile_what, "\n")
end

local prelude = "prelude.alc"

---@enum failurepoint
local failurepoint = {
	parsing = "parsing",
	termgen = "termgen",
	typechecking = "typechecking",
	evaluating = "evaluating",
	executing = "executing",
	success = "success",
}

---@param name string
---@param env Environment
---@param log function
---@return boolean
---@return failurepoint |  inferrable
---@return nil | Environment
local function load_alc_file(name, env, log)
	local src_file, err = io.open(name)
	if not src_file then
		error(err)
	end
	local src = src_file:read("a")

	checkpointTime = os.clock()
	log("Read code")
	checkpointTime2 = checkpointTime
	if print_src then
		log(src)
	end

	log("Parsing code")
	local ok, code = pcall(function()
		return format.read(src, name)
	end)

	if not ok then
		log(code) -- error
		return false, failurepoint.parsing
	end

	checkpointTime = os.clock()
	log(("Parsed! in %.3f seconds"):format(checkpointTime - checkpointTime2))
	checkpointTime2 = checkpointTime
	if print_ast then
		log("Printing raw AST")
		log(format.lispy_print(code))
		log("End printing raw AST")
	end

	log("Expression -> terms")
	if profile_run and profile_what == "match" then
		profile.start()
	end
	local ok, expr, env = code:match({
		exprs.top_level_block(
			metalanguage.accept_handler,
			{ exprargs = exprs.ExpressionArgs.new(terms.expression_goal.infer, env), name = name }
		),
	}, metalanguage.failure_handler, nil)
	if profile_run and profile_what == "match" then
		profile.stop()
		if profile_flame then
			profile.dump_flame(profile_file)
		else
			profile.dump(profile_file)
		end
	end
	if not ok then
		checkpointTime = os.clock()
		log(("Evaluating failed in %.3f seconds"):format(checkpointTime - checkpointTime2))
		log(expr)
		return false, failurepoint.termgen
	end
	return true, expr, env
end

---@param bound_expr inferrable
---@param log function
---@param env Environment
---@return failurepoint
local function execute_alc_file(bound_expr, log, env)
	checkpointTime = os.clock()
	log(("Got a term! in %.3f seconds"):format(checkpointTime - checkpointTime2))
	checkpointTime2 = checkpointTime
	if print_inferrable then
		log("bound_expr: (inferrable term follows)")
		log(bound_expr:pretty_print(env.typechecking_context))
	end

	log("Inferring")
	if profile_run and profile_what == "infer" then
		profile.start()
	end
	local ok, type, usages, term = pcall(function()
		local ok, type, usages, term = evaluator.infer(bound_expr, env.typechecking_context)
		if not ok then
			error(type)
		end
		return type, usages, term
	end)

	if not ok then
		log(type) -- error
		return failurepoint.typechecking
	end

	if profile_run and profile_what == "infer" then
		profile.stop()
		if profile_flame then
			profile.dump_flame(profile_file)
		else
			profile.dump(profile_file)
		end
	end

	checkpointTime = os.clock()
	log(("Inferred! in %.3f seconds"):format(checkpointTime - checkpointTime2))
	checkpointTime2 = checkpointTime
	if print_typed then
		log("type: (value term follows)")
		log(type)
		log("usages:", usages)
		log("term: (typed term follows)")
		log(term:pretty_print(env.typechecking_context.runtime_context))
	end

	local gen = require "terms-generators"
	local set = gen.declare_set
	local unique_id = gen.builtin_table

	local ok, err = pcall(function()
		local ok, err = evaluator.typechecker_state:flow(
			type,
			env.typechecking_context,
			terms.value.program_type(
				terms.value.effect_row(set(unique_id)(terms.TCState, terms.lua_prog), terms.value.effect_empty),
				evaluator.typechecker_state:metavariable(env.typechecking_context):as_value()
			),
			env.typechecking_context,
			terms.constraintcause.primitive("final flow check", U.anchor_here())
		)

		if not ok then
			error(tostring(err))
		end
	end)

	if not ok then
		log(err)
		return failurepoint.typechecking
	end

	log("Evaluating")
	local ok, result = pcall(function()
		return evaluator.evaluate(term, env.typechecking_context.runtime_context)
	end)

	if not ok then
		log(result)
		return failurepoint.evaluating
	end

	checkpointTime = os.clock()
	log(("Evaluated! in %.3f seconds"):format(checkpointTime - checkpointTime2))
	checkpointTime2 = checkpointTime
	if print_evaluated then
		log("result: (value term follows)")
		log(result)
	end

	log("Executing")
	local ok, result_exec = pcall(function()
		return evaluator.execute_program(result)
	end)

	if not ok then
		log(result_exec) -- error
		return failurepoint.executing
	end

	checkpointTime = os.clock()
	log(("Executed! in %.3f seconds"):format(checkpointTime - checkpointTime2))
	checkpointTime2 = checkpointTime
	log("result_exec: (value term follows)")
	log(result_exec)

	log(("Runtest succeeded in %.3f seconds"):format(checkpointTime - startTime))

	return failurepoint.success
end

--local graph_backtrace = 5
local internal_state

local function dump_edges(edge_list)
	if internal_state == nil then
		local internals_interface = require "internals-interface"

		internal_state = internals_interface.evaluator.typechecker_state
	end

	local function dump_edge(l, r)
		local function dump_edge_from(l, r, edges)
			for _, v in ipairs(edges) do
				if v.left == l and v.right == r then
					print("EDGE FOUND: " .. l .. "->" .. r)
					v.cause.track = true
					print("CAUSED BY: " .. tostring(v.cause))
				end
			end
		end
		dump_edge_from(l, r, internal_state.graph.constrain_edges:all())
		dump_edge_from(l, r, internal_state.graph.leftcall_edges:all())
		dump_edge_from(l, r, internal_state.graph.rightcall_edges:all())
	end

	for i, v in ipairs(edge_list) do
		print("Searching for: " .. v[1] .. "->" .. v[2])
		dump_edge(v[1], v[2])
	end
end

if graph_backtrace ~= nil then
	local internals_interface = require "internals-interface"

	internal_state = internals_interface.evaluator.typechecker_state
	internal_state.snapshot_count = graph_backtrace -- Store last [backtrack] snapshots
	internal_state.snapshot_buffer = {}
end

local function serialize_graph(name)
	local internals_interface = require "internals-interface"

	internal_state = internals_interface.evaluator.typechecker_state

	local f = io.open(name, "w")
	for i, v in ipairs(internal_state.values) do
		f:write(i, "=", U.strip_ansi(v[1]:pretty_print(v[3])):gsub("\n", "\\n"), "\n")
	end

	local function serialize_edges(edges)
		f:write("\n")
		for _, v in ipairs(edges) do
			f:write(v.left, "=", v.right, "\n")
		end
	end
	serialize_edges(internal_state.graph.constrain_edges:all())
	serialize_edges(internal_state.graph.leftcall_edges:all())
	serialize_edges(internal_state.graph.rightcall_edges:all())
	f:close()
end

local env = base_env.create()

local prelude_env, env = env:enter_block(terms.block_purity.effectful)

local ok, expr, env = load_alc_file(prelude, env, print)
if not ok then
	if graph_backtrace ~= nil then
		local snapshots = internal_state.snapshot_buffer
		local i = (internal_state.snapshot_count + 1) % graph_backtrace
		local slice = {}
		for j = 2, graph_backtrace do
			local f = io.open("GRAPH_STATE" .. j .. ".dot", "w")
			local out, additions = internal_state:Visualize(snapshots[i + 1], snapshots[i + 2], slice)
			f:write(out)
			f:close()
			i = (i + 1) % graph_backtrace
			for i, v in ipairs(additions) do
				slice[v] = v
			end
		end
	end

	--dump_edges({ { 55825, 47999 }, { 47954, 55825 } })
	--serialize_graph("GRAPH_DUMP_FAIL.dat")
	return
end

--serialize_graph("GRAPH_DUMP_WORK.dat")

---@cast expr inferrable
---@cast env Environment

---@param file string
---@param completion string
---@param env Environment
---@return boolean
---@return string
local function perform_test(file, completion, env)
	local shadowed, test_env = env:enter_block(terms.block_purity.effectful)
	local log = ""

	local printrepl = function(...)
		local args = table.pack(...)

		for i = 1, #args do
			args[i] = tostring(args[i])
		end

		log = log .. table.concat(args, " ") .. "\n"
	end

	local ok, test_expr, test_env = load_alc_file(file, test_env, printrepl)
	if not ok then
		if completion == test_expr then
			io.write(U.outputGreen("success: " .. file .. " stopped at " .. test_expr), "\n")
			return true, log
		else
			io.write(
				"\n\n",
				U.outputRed("failure: " .. file .. " stopped at " .. test_expr .. " (expected " .. completion .. ")"),
				"\n",
				log,
				"\n\n"
			)
			return false, log
		end
	else
		---@cast test_expr inferrable
		---@cast test_env Environment
		local test_env, test_expr, _ = test_env:exit_block(test_expr, shadowed)

		local ok = execute_alc_file(test_expr, printrepl, test_env)

		if completion == ok then
			io.write(U.outputGreen("success: " .. file .. " stopped at " .. ok), "\n")
			return true, log
		else
			io.write(
				"\n\n",
				U.outputRed("failure: " .. file .. " stopped at " .. ok .. " (expected " .. completion .. ")"),
				"\n",
				log,
				"\n\n"
			)
			return false, log
		end
	end
end

if test_harness then
	local test_list_file, err = io.open("testlist.json")
	if not test_list_file then
		error(err)
	end
	local test_list, pos, err = json.decode(test_list_file:read("a"), 1, nil)
	---@cast test_list table

	if err ~= nil then
		print("Couldn't decode JSON describing tests! " .. tostring(err))
		return
	end

	---@type { [string]: string }
	local logs = {}
	local total = 0
	local failures = {}

	for file, completion in pairs(test_list) do
		if (not test_single) or (test_single and file == test_name) then
			total = total + 1

			-- We do not attempt to capture errors here because no test should cause an internal compiler error, only recoverable errors.
			-- If a shadowing error occurs, it means a test caused an internal compiler error that was captured by the syntax that left
			-- the tests in a bad state.
			evaluator.typechecker_state:speculate(function()
				local ok, log = perform_test(file, completion, env)

				logs[file] = log
				if not ok then
					U.append(failures, file)
				end

				return false
			end)
		end
	end

	if #failures == 0 then
		io.write("All " .. tostring(total) .. " tests passed!\n")
	else
		io.write(tostring(total - #failures) .. " out of " .. tostring(total) .. " tests passed. Failures:\n")
		for _, v in ipairs(failures) do
			io.write("- " .. v .. "\n")
		end
	end
else
	local env, bound_expr, purity = env:exit_block(expr, prelude_env)

	execute_alc_file(bound_expr, print)
end<|MERGE_RESOLUTION|>--- conflicted
+++ resolved
@@ -24,17 +24,6 @@
 
 require "pretty-printer" -- has side-effect of loading global p()
 
-<<<<<<< HEAD
-if jit then
-	--jit.off()
-	jit.opt.start("maxtrace=10000")
-	jit.opt.start("maxmcode=4096")
-	jit.opt.start("recunroll=5")
-	jit.opt.start("loopunroll=60")
-end
-
-=======
->>>>>>> 80fc7950
 local startTime = os.clock()
 local checkpointTime = startTime
 local checkpointTime2 = startTime
