
fn add
	from x : i32 y : i32
	to i32
	+ x y

fn ex1
	from x : i32
	to i32
	val y = (* x 2)
	val z =
		if (x < 5)
<<<<<<< HEAD
		   / x 2
		   + x y
=======
			x / 2
			x
>>>>>>> d7c3ea64
	+ y z
	# variables can remain in scope past a conditional

fn ex2
   	from x : i32
	to i32
	if (x < 5)
		val y = (* x 2)
		val y = x
	+ x y
	# if a variable is declared in all branches of a conditional with compatible types, it can exit the conditional via the distributive law

fn ex3
	from x : i32
	to i32
	val y = (* x 2)
	if (x < 5)
		do
			val y = x
			;
		;
	+ x y
	# as a consequence, if a variable is shadowed with the same type in one branch a conditional, then it may exit the conditional with a rebound value


cond
    (== x 1)
        foo bar
    (== x 2)
        foo baz
    true
        "default"

if ( == x 2 )
   foo bar
else
    foo baz<|MERGE_RESOLUTION|>--- conflicted
+++ resolved
@@ -10,13 +10,8 @@
 	val y = (* x 2)
 	val z =
 		if (x < 5)
-<<<<<<< HEAD
 		   / x 2
 		   + x y
-=======
-			x / 2
-			x
->>>>>>> d7c3ea64
 	+ y z
 	# variables can remain in scope past a conditional
 
