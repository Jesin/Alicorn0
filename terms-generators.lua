-- SPDX-License-Identifier: Apache-2.0
-- SPDX-FileCopyrightText: 2025 Fundament Software SPC <https://fundament.software>
local derivers = require "derivers"
local pretty_printer = require "pretty-printer"
local traits = require "traits"
local U = require "alicorn-utils"

local _ = require "lua-ext" -- has side-effect of loading fixed table.concat

local s = pretty_printer.s

-- record and enum are nominative types.
-- this means that two record types, given the same arguments, are distinct.
-- values constructed from one type are of a different type compared to values
-- constructed from the other.
-- (likewise for enum)

-- foreign, map, set, and array are structural types.
-- this means that two map types, given the same key-type and value-type, alias
-- each other. values constructed from one type are of the same type as values
-- constructed from the other.
-- (likewise for set and array, and foreign given the same value_check function;
-- foreign values are constructed elsewhere)

---@alias ValueCheckFn fun(val: any): boolean

---@class Type
---@field value_check ValueCheckFn
---@field derive fun(Type, Deriver, ...)

---@class Value
---@field kind string

-- TODO: are generic annotations powerful enough to describe this function?
-- worked around at the bottom of this file
local function new_self(fn)
	return function(...)
		return fn({}, ...)
	end
end

---@param mt table
---@return ValueCheckFn
local function metatable_equality(mt)
	if type(mt) ~= "table" then
		error(
			"trying to define metatable equality to something that isn't a metatable (possible typo?): "
				.. debug.traceback(tostring(mt))
		)
	end
	return function(val)
		return getmetatable(val) == mt
	end
end

---@alias ParamsWithTypes (string | Type)[]

---@param params_with_types ParamsWithTypes
---@return string[] params
---@return Type[] params_types
local function parse_params_with_types(params_with_types)
	-- params are odd entries of params_with_types
	-- params_types are even
	local params = {}
	local params_types = {}
	local odd = true
	local i = 1
	for _, v in ipairs(params_with_types) do
		if odd then
			params[i] = v
		else
			params_types[i] = v
			i = i + 1
		end
		odd = not odd
	end
	return params, params_types
end

---@param kind string
---@param params string[]
---@param params_types Type[]
---@return nil
local function validate_params_types(kind, params, params_types)
	-- ensure there are at least as many param types as there are params
	-- also ensure there is at least one param
	local at_least_one = false
	local params_set = {}
	for i, v in ipairs(params) do
		at_least_one = true
		local param_type = params_types[i]
		if type(param_type) ~= "table" or type(param_type.value_check) ~= "function" then
			error(
				debug.traceback(
					"trying to set a parameter type to something that isn't a type, in constructor "
						.. kind
						.. ", parameter "
						.. v
						.. " (possible typo?)"
				)
			)
		end
		if params_set[v] then
			error(
				"constructor " .. kind .. " must have unique parameter names ('" .. v .. "' was given more than once)"
			)
		end
		params_set[v] = true
	end
	if not at_least_one then
		error("constructor " .. kind .. " must take at least one parameter, or be changed to a unit")
	end
end

---@class RecordType: Type
---@overload fun(...): RecordValue
---@field derive fun(self: RecordType, deriver: Deriver, ...)
---@field _kind string
---@field __eq fun(left: RecordValue, right: RecordValue): boolean
---@field __index table
---@field __tostring function(RecordValue): string

---@class RecordValue: Value
---@field pretty_print fun(RecordValue, ...)
---@field default_print fun(RecordValue, ...)

---@param self table
---@param cons table
---@param kind string
---@param params_with_types ParamsWithTypes
---@return RecordDeriveInfo derive_info
local function gen_record(self, cons, kind, params_with_types)
	local params, params_types = parse_params_with_types(params_with_types)
	validate_params_types(kind, params, params_types)
	local function build_record(...)
		local args = table.pack(...)
		local val = {
			kind = kind,
		}
		for i, v in ipairs(params) do
			local param = args[i]
			local param_type = params_types[i]
			-- type-check constructor arguments
			if param_type.value_check(param) ~= true then
				error(
					debug.traceback(
						string.format(
							"wrong argument type passed to constructor %s, parameter %q\nexpected type of parameter %q is: %s\nvalue of parameter %q: (follows)\n%s",
							kind,
							v,
							v,
							param_type,
							v,
							s(param)
						)
					)
				)
			end
			val[v] = param
		end
		if false then
			-- val["{TRACE}"] = U.bound_here(2)
			val["{TRACE}"] = debug.traceback("", 2)
			-- val["{TRACE}"] = U.custom_traceback("", "", -1)
		end
		val["{ID}"] = U.debug_id()
		setmetatable(val, self)
		return val
	end
	build_record = U.memoize(build_record)
	-- freeze args before entering memoized function
	-- because freeze may produce a hash-consed instance of the given arg
	-- which allows hash-consing to work with arrays etc
	local function build_record_freeze_wrapper(...)
		local args = { ... }
		for i, v in ipairs(params) do
			local argi = args[i]
			local freeze_impl = traits.freeze:get(params_types[i])
			if freeze_impl then
				argi = freeze_impl.freeze(params_types[i], argi)
			else
				print(
					"WARNING: while constructing "
						.. kind
						.. ", can't freeze param "
						.. v
						.. " (type "
						.. tostring(params_types[i])
						.. ")"
				)
				print("this may lead to suboptimal hash-consing")
			end
			args[i] = argi
		end
		-- adjust args to correct number so memoize works even given too many args
		-- (build_record won't error with too many args)
		return build_record(table.unpack(args, 1, #params))
	end
	setmetatable(cons, {
		__call = function(_, ...)
			return build_record_freeze_wrapper(...)
		end,
	})
	---@type RecordDeriveInfo
	local derive_info = {
		kind = kind,
		params = params,
		params_types = params_types,
	}
	return derive_info
end

local function record_tostring(self)
	return "terms-gen record: " .. self._kind
end

---@param self table
---@param kind string
---@param params_with_types ParamsWithTypes
---@return RecordType self
local function define_record(self, kind, params_with_types)
	local derive_info = gen_record(self, self, kind, params_with_types)
	---@cast self RecordType
	getmetatable(self).__tostring = record_tostring
	self.value_check = metatable_equality(self)
	function self:derive(deriver, ...)
		return deriver.record(self, derive_info, ...)
	end
	self._kind = kind
	self.__index = {
		pretty_preprint = pretty_printer.pretty_preprint,
		pretty_print = pretty_printer.pretty_print,
		default_print = pretty_printer.default_print,
	}
	traits.value_name:implement_on(self, {
		value_name = function()
			return kind
		end,
	})
	self:derive(derivers.eq)
	self:derive(derivers.unwrap)
	self:derive(derivers.diff)
	self:derive(derivers.freeze)
	return self
end

---@param self table
---@param kind string
---@return Value val
---@return UnitDeriveInfo derive_info
local function gen_unit(self, kind)
	local val = {
		kind = kind,
	}
	---@type UnitDeriveInfo
	local derive_info = {
		kind = kind,
	}
	setmetatable(val, self)
	return val, derive_info
end

---@class EnumType: Type
---@overload fun(...): EnumValue
---@field derive fun(self: EnumType, deriver: Deriver, ...)
---@field _name string
---@field __eq fun(left: EnumValue, right: EnumValue): boolean
---@field __index table
---@field __tostring function(EnumValue): string

---@class EnumValue: Value
---@field pretty_print fun(EnumValue, ...) : string
---@field default_print fun(EnumValue, ...)

local enum_type_mt = {
	__tostring = function(self)
		return "terms-gen enum: " .. self._name
	end,
}

---@alias Variants [ string, ParamsWithTypes ][]

---@param self table
---@param name string
---@param variants Variants
---@return EnumType self
local function define_enum(self, name, variants)
	setmetatable(self, enum_type_mt)
	---@cast self EnumType
	self.value_check = metatable_equality(self)
	local derive_variants = {}
	for i, v in ipairs(variants) do
		local vname = v[1]
		local vparams_with_types = v[2]
		local vkind = name .. "." .. vname
		if self[vname] then
			error("enum variant " .. vkind .. " is defined multiple times")
		end
		derive_variants[i] = vname
		if vparams_with_types then
			local record_cons = {}
			local record_info = gen_record(self, record_cons, vkind, vparams_with_types)
			self[vname] = record_cons
			derive_variants[vname] = {
				type = derivers.EnumDeriveInfoVariantKind.Record,
				info = record_info,
			}
		else
			local unit_val, unit_info = gen_unit(self, vkind)
			self[vname] = unit_val
			derive_variants[vname] = {
				type = derivers.EnumDeriveInfoVariantKind.Unit,
				info = unit_info,
			}
		end
	end
	---@type EnumDeriveInfo
	local derive_info = {
		name = name,
		variants = derive_variants,
	}
	function self:derive(deriver, ...)
		return deriver.enum(self, derive_info, ...)
	end
	self._name = name
	self.__index = {
		pretty_preprint = pretty_printer.pretty_preprint,
		pretty_print = pretty_printer.pretty_print,
		default_print = pretty_printer.default_print,
	}
	traits.value_name:implement_on(self, {
		value_name = function()
			return name
		end,
	})
	self:derive(derivers.eq)
	self:derive(derivers.is)
	self:derive(derivers.unwrap)
	self:derive(derivers.as)
	self:derive(derivers.diff)
	self:derive(derivers.freeze)
	return self
end

---@param s string
---@param delim string
---@return string[]
local function split_delim(s, delim)
	local subs = {}
	-- This might have an extra blank match at the end but we actually don't care in this case
	for sub in s:gmatch("[^" .. delim .. "]+") do
		table.insert(subs, sub)
	end
	return subs
end

---@param flex UndefinedType
---@param flex_name string
---@param fn_replace fun(tag: string, variant: Type) : Type
---@param fn_specify fun(args: any[], types: Type[]) : string, any[]
---@param fn_unify fun(args: any[]) : any[]
---@param types { [string]: UndefinedType }
---@param names { [string]: string }
---@param variants Variants
---@param fn_sub fun(types: Type[])?
local function define_multi_enum(flex, flex_name, fn_replace, fn_specify, fn_unify, types, names, variants, fn_sub)
	---@type {[string]: Variants }
	local keyed_variants = {}
	---@type Variants
	local flex_variants = {}
	for _, k, v in U.table_stable_pairs(types) do
		keyed_variants[k] = {}
		table.insert(flex_variants, { k, { k, v } })
	end

	---@type {[string]: string }
	local flex_tags = {}

	for _, v in ipairs(variants) do
		local vname, vtag = table.unpack(split_delim(v[1], "$"))
		local vparams_with_types = v[2]
		if vtag == nil then
			error("Missing tag on " .. vname)
		end
		table.insert(flex_variants, { vname, vparams_with_types })
		flex_tags[vname] = vtag

		if vtag == "flex" then
			for _, k, _ in U.table_stable_pairs(types) do
				local fix_variants = {}
				for i, ty in ipairs(vparams_with_types) do
					if (i % 2) == 0 and fn_replace then
						table.insert(fix_variants, fn_replace(k, ty))
					else
						table.insert(fix_variants, ty)
					end
				end
				table.insert(keyed_variants[k], { vname, fix_variants })
			end
		else
			if keyed_variants[vtag] == nil then
				error("Unknown tag: " .. vtag)
			end
			table.insert(keyed_variants[vtag], { vname, vparams_with_types })
		end
	end

	for _, k, v in U.table_stable_pairs(types) do
		v:define_enum(names[k], keyed_variants[k])
	end

	if fn_sub then
		fn_sub(types)
	end

	flex:define_enum(flex_name, flex_variants)

	local unify_passthrough = function(ok, ...)
		return ok, table.unpack(fn_unify(table.pack(...)))
	end

	for i, pair in ipairs(flex_variants) do
		local k = pair[1]
		if flex_tags[k] == "flex" then
			local vkind = flex_name .. "." .. k
			local params, params_types = parse_params_with_types(pair[2])
			validate_params_types(vkind, params, params_types)
			flex[k] = function(...)
				local args = table.pack(...)
				for i, v in ipairs(params) do
					local param = args[i]
					local param_type = params_types[i]
					if param_type.value_check(param) ~= true then
						error(
							debug.traceback(
								string.format(
									"wrong argument type passed to constructor %s, parameter %q\nexpected type of parameter %q is: %s\nvalue of parameter %q: (follows)\n%s",
									param.kind,
									v,
									v,
									param_type,
									v,
									s(param)
								)
							)
						)
					end
				end
				local tag, unified_args = fn_specify(args, params_types)
				local subtype = types[tag]
				local inner = subtype[k](table.unpack(unified_args))
				return flex[tag](inner)
			end
		elseif flex_tags[k] ~= nil then
			local tag = flex_tags[k]
			local subtype = types[tag]
			local inner = subtype[k]
			if not pair[2] then
				flex[k] = flex[tag](inner)
			else
				flex[k] = function(...)
					return flex[tag](inner(...))
				end
			end
		end

		local derivers = { "is_", "unwrap_", "as_" }
		for _, v in ipairs(derivers) do
			local tag = flex_tags[k]
			local key = v .. k

			local unwrapper = {}
			for _, k, v in U.table_stable_pairs(types) do
				unwrapper[flex_name .. "." .. k] = flex.__index["unwrap_" .. k]
			end

			if tag == "flex" then
				if v == "is_" then
					flex.__index[key] = function(self, ...)
						local inner = unwrapper[self.kind](self)
						return inner[key](inner, ...)
					end
				elseif v == "unwrap_" then
					flex.__index[key] = function(self, ...)
						local inner = unwrapper[self.kind](self)
						return table.unpack(fn_unify(table.pack(inner[key](inner, ...))))
					end
				elseif v == "as_" then
					flex.__index[key] = function(self, ...)
						local inner = unwrapper[self.kind](self)
						return unify_passthrough(inner[key](inner, ...))
					end
				end
			elseif tag ~= nil then
				local base = flex.__index[key]
				if not base then
					error("Trying to override nonexistent function " .. key)
				end
				if v == "is_" or v == "as_" then
					flex.__index[key] = function(self, ...)
						local ok, inner = flex.__index["as_" .. tag](self)
						if not ok then
							return false
						end
						return inner[key](inner, ...)
					end
				elseif v == "unwrap_" then
					flex.__index[key] = function(self, ...)
						local inner = flex.__index[v .. tag](self)
						return inner[key](inner, ...)
					end
				end
			end
		end
	end

	--[[local lookup = {}
	for _, k, v in U.table_stable_pairs(types) do
		lookup[flex_name .. "." .. k] = k
	end

	for _, k in ipairs(forward) do
		local derivers = { "is_", "unwrap_", "as_" }

		for _, v in ipairs(derives) do
			flex[v .. k] = function(self, ...)
				local child = self[ lookup[self.kind] ]
				child[v .. k](child, ...)
			end
		end
	end]]
end

---@class ForeignType: Type
---@field lsp_type string

local foreign_type_mt = {
	__tostring = function(self)
		return "terms-gen foreign: " .. self.lsp_type
	end,
}

---@param self table
---@param value_check ValueCheckFn
---@param lsp_type string
---@return ForeignType self
local function define_foreign(self, value_check, lsp_type)
	setmetatable(self, foreign_type_mt)
	---@cast self ForeignType
	self.value_check = value_check
	self.lsp_type = lsp_type
	traits.value_name:implement_on(self, {
		value_name = function()
			return lsp_type
		end,
	})
	return self
end

---@class MapType: Type
---@overload fun(...): MapValue
---@field key_type Type
---@field value_type Type
---@field __index table
---@field __newindex function
---@field __pairs fun(self: MapValue): function, MapValue, Value?
---@field __tostring fun(self: MapValue): string

---@class MapValue<K, V>: Value, { K: V }
---@field _map { [Value]: Value }
<<<<<<< HEAD
---@field set fun(self: MapValue, key: Value, value: Value)
---@field reset fun(self: MapValue, key: Value)
---@field get fun(self: MapValue, key: Value): Value?
---@field pairs fun(self: MapValue): function, MapValue, Value?
---@field copy fun(self: MapValue, onto: MapValue?, conflict: function?): MapValue
---@field union fun(self: MapValue, right: MapValue, conflict: function): MapValue
---@field pretty_print fun(self: MapValue, ...)
---@field default_print fun(self: MapValue, ...)
=======
---@field is_frozen boolean
---@field set fun(MapValue, Value, Value)
---@field reset fun(MapValue, Value)
---@field get fun(MapValue, Value): Value?
---@field pairs fun(MapValue): function, MapValue, Value?
---@field copy fun(MapValue, MapValue?, function?): MapValue
---@field union fun(MapValue, MapValue, function): MapValue
---@field pretty_print fun(MapValue, ...)
---@field default_print fun(MapValue, ...)
>>>>>>> 0a752150

local map_type_mt = {
	__call = function(self, ...)
		local val = {
			_map = {},
			is_frozen = false, -- bypass __newindex when setting is_frozen = true
		}
		setmetatable(val, self)
		local args = table.pack(...)
		for i = 1, args.n, 2 do
			val:set(args[i], args[i + 1])
		end
		return val
	end,
	__eq = function(left, right)
		return left.key_type == right.key_type and left.value_type == right.value_type
	end,
	__tostring = function(self)
		return "terms-gen map key:<" .. tostring(self.key_type) .. "> val:<" .. tostring(self.value_type) .. ">"
	end,
}

local function gen_map_methods(self, key_type, value_type)
	return {
		set = function(val, key, value)
			if val.is_frozen then
				error("trying to modify a frozen map")
			end
			if key_type.value_check(key) ~= true then
				p("map-set", key_type, value_type)
				p(key)
				error("wrong key type passed to map:set")
			end
			if value_type.value_check(value) ~= true then
				p("map-set", key_type, value_type)
				p(value)
				error("wrong value type passed to map:set")
			end
			local freeze_impl_key = traits.freeze:get(key_type)
			if freeze_impl_key then
				key = freeze_impl_key.freeze(key_type, key)
			else
				print(
					"WARNING: while setting "
						.. tostring(self)
						.. ", can't freeze key (type "
						.. tostring(key_type)
						.. ")"
				)
				print("this may lead to suboptimal hash-consing")
			end
			local freeze_impl_value = traits.freeze:get(value_type)
			if freeze_impl_value then
				value = freeze_impl_value.freeze(value_type, value)
			else
				print(
					"WARNING: while setting "
						.. tostring(self)
						.. ", can't freeze value (type "
						.. tostring(value_type)
						.. ")"
				)
				print("this may lead to suboptimal hash-consing")
			end
			val._map[key] = value
		end,
		reset = function(val, key)
			if val.is_frozen then
				error("trying to modify a frozen map")
			end
			if key_type.value_check(key) ~= true then
				p("map-reset", key_type, value_type)
				p(key)
				error("wrong key type passed to map:reset")
			end
			val._map[key] = nil
		end,
		get = function(val, key)
			if key_type.value_check(key) ~= true then
				p("map-get", key_type, value_type)
				p(key)
				error("wrong key type passed to map:get")
			end
			return val._map[key]
		end,
		pairs = function(val)
			return pairs(val._map)
		end,
		copy = function(val, onto, conflict)
			if not onto then
				onto = self()
			elseif not conflict then
				error("map:copy onto requires a conflict resolution function")
			end
			local rt = getmetatable(onto)
			if self ~= rt then
				error("map:copy must be passed maps of the same type")
			end
			for k, v in val:pairs() do
				local old = onto:get(k)
				if old then
					onto:set(k, conflict(old, v))
				else
					onto:set(k, v)
				end
			end
			return onto
		end,
		union = function(left, right, conflict)
			local rt = getmetatable(right)
			if self ~= rt then
				error("map:union must be passed maps of the same type")
			end
			local new = left:copy()
			right:copy(new, conflict)
			return new
		end,
		pretty_preprint = pretty_printer.pretty_preprint,
		pretty_print = pretty_printer.pretty_print,
		default_print = pretty_printer.default_print,
	}
end

local function map_newindex()
	error("index-assignment of maps is no longer allowed. use :set()")
end

local function map_pretty_print(self, pp, ...)
	return pp:table(self._map, ...)
end

local function map_freeze_helper_2(t, ...)
	local frozenval = t(...)
	frozenval.is_frozen = true
	return frozenval
end
map_freeze_helper_2 = U.memoize(map_freeze_helper_2)

local function map_freeze_helper(t, keys, map, ...)
	if #keys > 0 then
		local key = table.remove(keys)
		local val = map[key]
		return map_freeze_helper(t, keys, map, key, val, ...)
	else
		return map_freeze_helper_2(t, ...)
	end
end

local function map_freeze(t, val)
	if val.is_frozen then
		return val
	end
	local order_impl = traits.order:get(t.key_type)
	if not order_impl then
		print("WARNING: can't freeze " .. tostring(t))
		return val
	end
	local keys = {}
	for k in pairs(val._map) do
		keys[#keys + 1] = k
	end
	table.sort(keys, order_impl.compare)
	local frozen = map_freeze_helper(t, keys, val._map)
	return frozen
end

---@param self table
---@param key_type Type
---@param value_type Type
---@return MapType self
local function define_map(self, key_type, value_type)
	if
		type(key_type) ~= "table"
		or type(key_type.value_check) ~= "function"
		or type(value_type) ~= "table"
		or type(value_type.value_check) ~= "function"
	then
		error("trying to set the key or value type to something that isn't a type (possible typo?)")
	end

	setmetatable(self, map_type_mt)
	---@cast self MapType
	-- NOTE: this isn't primitive equality; this type has a __eq metamethod!
	self.value_check = metatable_equality(self)
	self.key_type = key_type
	self.value_type = value_type
	self.__index = gen_map_methods(self, key_type, value_type)
	self.__newindex = map_newindex
	self.__pairs = self.__index.pairs
	self.__tostring = self.__index.pretty_print
	traits.pretty_print:implement_on(self, {
		pretty_print = map_pretty_print,
		default_print = map_pretty_print,
	})
	traits.value_name:implement_on(self, {
		value_name = function()
			return "MapValue<"
				.. traits.value_name:get(key_type).value_name()
				.. ","
				.. traits.value_name:get(value_type).value_name()
				.. ">"
		end,
	})
	traits.freeze:implement_on(self, { freeze = map_freeze })
	return self
end
define_map = U.memoize(define_map)

---@class SetType: Type
---@overload fun(...): SetValue
---@field key_type Type
---@field __index table
---@field __pairs fun(SetValue): function, SetValue, Value?
---@field __tostring fun(SetValue): string

---@class SetValue<K>: Value, { K: boolean }
---@field _set { [Value]: boolean }
<<<<<<< HEAD
---@field put fun(self: SetValue, key: Value)
---@field remove fun(self: SetValue, key: Value)
---@field test fun(self: SetValue, key: Value): boolean?
---@field pairs fun(self: SetValue): function, SetValue, Value?
---@field copy fun(self: SetValue, onto: SetValue?): SetValue
---@field union fun(self: SetValue, right: SetValue): SetValue
---@field subtract fun(self: SetValue, right: SetValue): SetValue
---@field superset fun(self: SetValue, right: SetValue): boolean
---@field pretty_print fun(self: SetValue, ...)
---@field default_print fun(self: SetValue, ...)
=======
---@field is_frozen boolean
---@field put fun(SetValue, Value)
---@field remove fun(SetValue, Value)
---@field test fun(SetValue, Value): boolean?
---@field pairs function(SetValue): function, SetValue, Value?
---@field copy fun(SetValue, SetValue?): SetValue
---@field union fun(SetValue, SetValue): SetValue
---@field subtract fun(SetValue, SetValue): SetValue
---@field superset fun(SetValue, SetValue): boolean
---@field pretty_print fun(SetValue, ...)
---@field default_print fun(SetValue, ...)
>>>>>>> 0a752150

local set_type_mt = {
	__call = function(self, ...)
		local val = {
			_set = {},
			is_frozen = false,
		}
		setmetatable(val, self)
		local args = table.pack(...)
		for i = 1, args.n do
			val:put(args[i])
		end
		return val
	end,
	__eq = function(left, right)
		return left.key_type == right.key_type
	end,
	__tostring = function(self)
		return "terms-gen set key:<" .. tostring(self.key_type) .. ">"
	end,
}

local function gen_set_methods(self, key_type)
	return {
		put = function(val, key)
			if val.is_frozen then
				error("trying to modify a frozen set")
			end
			if key_type.value_check(key) ~= true then
				p("set-put", key_type)
				p(key)
				error("wrong key type passed to set:put")
			end
			local freeze_impl_key = traits.freeze:get(key_type)
			if freeze_impl_key then
				key = freeze_impl_key.freeze(key_type, key)
			else
				print(
					"WARNING: while putting "
						.. tostring(self)
						.. ", can't freeze key (type "
						.. tostring(key_type)
						.. ")"
				)
				print("this may lead to suboptimal hash-consing")
			end
			val._set[key] = true
		end,
		remove = function(val, key)
			if val.is_frozen then
				error("trying to modify a frozen set")
			end
			if key_type.value_check(key) ~= true then
				p("set-remove", key_type)
				p(key)
				error("wrong key type passed to set:remove")
			end
			val._set[key] = nil
		end,
		test = function(val, key)
			if key_type.value_check(key) ~= true then
				p("set-test", key_type)
				p(key)
				error("wrong key type passed to set:test")
			end
			return val._set[key]
		end,
		-- just ignore the second value of the iterations :)
		pairs = function(val)
			return pairs(val._set)
		end,
		copy = function(val, onto)
			if not onto then
				onto = self()
			end
			local rt = getmetatable(onto)
			if self ~= rt then
				error("set:copy must be passed sets of the same type")
			end
			for k in val:pairs() do
				onto:put(k)
			end
			return onto
		end,
		union = function(left, right)
			local rt = getmetatable(right)
			if self ~= rt then
				error("set:union must be passed sets of the same type")
			end
			local new = left:copy()
			right:copy(new)
			return new
		end,
		subtract = function(left, right)
			local rt = getmetatable(right)
			if self ~= rt then
				error("set:subtract must be passed sets of the same type")
			end
			local new = left:copy()
			for k in right:pairs() do
				new:remove(k)
			end
			return new
		end,
		superset = function(left, right)
			local rt = getmetatable(right)
			if self ~= rt then
				error("set:superset must be passed sets of the same type")
			end
			for k in right:pairs() do
				if not left:test(k) then
					return false
				end
			end
			return true
		end,
		pretty_preprint = pretty_printer.pretty_preprint,
		pretty_print = pretty_printer.pretty_print,
		default_print = pretty_printer.default_print,
	}
end

local function set_pretty_print(self, pp, ...)
	return pp:table(self._set, ...)
end

local function set_freeze_helper_2(t, ...)
	local frozenval = t(...)
	frozenval.is_frozen = true
	return frozenval
end
set_freeze_helper_2 = U.memoize(set_freeze_helper_2)

local function set_freeze_helper(t, keys, ...)
	if #keys > 0 then
		local key = table.remove(keys)
		return set_freeze_helper(t, keys, key, ...)
	else
		return set_freeze_helper_2(t, ...)
	end
end

local function set_freeze(t, val)
	if val.is_frozen then
		return val
	end
	local order_impl = traits.order:get(t.key_type)
	if not order_impl then
		print("WARNING: can't freeze " .. tostring(t))
		return val
	end
	local keys = {}
	for k in pairs(val._set) do
		keys[#keys + 1] = k
	end
	table.sort(keys, order_impl.compare)
	local frozen = set_freeze_helper(t, keys)
	return frozen
end

---@param self table
---@param key_type Type
---@return SetType self
local function define_set(self, key_type)
	if type(key_type) ~= "table" or type(key_type.value_check) ~= "function" then
		error("trying to set the key or value type to something that isn't a type (possible typo?)")
	end

	setmetatable(self, set_type_mt)
	---@cast self SetType
	-- NOTE: this isn't primitive equality; this type has a __eq metamethod!
	self.value_check = metatable_equality(self)
	self.key_type = key_type
	self.__index = gen_set_methods(self, key_type)
	self.__pairs = self.__index.pairs
	self.__tostring = self.__index.pretty_print
	traits.pretty_print:implement_on(self, {
		pretty_print = set_pretty_print,
		default_print = set_pretty_print,
	})
	traits.value_name:implement_on(self, {
		value_name = function()
			return "SetValue<" .. traits.value_name:get(key_type).value_name() .. ">"
		end,
	})
	traits.freeze:implement_on(self, { freeze = set_freeze })
	return self
end
define_set = U.memoize(define_set)

---@class ArrayType: Type
---@overload fun(...): ArrayValue
---@field value_type Type
---@field methods { [string]: function }
---@field __eq fun(ArrayValue, ArrayValue): boolean
---@field __index fun(self: ArrayValue, key: integer | string) : Value | function
---@field __newindex fun(self: ArrayValue, key: integer, value: Value)
---@field __ipairs fun(self: ArrayValue): function, ArrayValue, integer
---@field __len fun(self: ArrayValue): integer
---@field __tostring fun(self: ArrayValue): string

---@class ArrayValue<T>: Value, { [integer]: T }
---@field n integer
---@field array Value[]
<<<<<<< HEAD
---@field ipairs fun(self: ArrayValue): function, ArrayValue, integer
---@field len fun(self: ArrayValue): integer
---@field append fun(self: ArrayValue, v: Value)
---@field copy fun(self: ArrayValue, integer?, integer?): ArrayValue
---@field map fun(self: ArrayValue, target: ArrayType, fn: fun(any) : any): ArrayValue
---@field get fun(self: MapValue, key: Value): Value?
---@field unpack fun(self: ArrayValue): ...
---@field pretty_print fun(self: ArrayValue, ...)
---@field default_print fun(self: ArrayValue, ...)
=======
---@field is_frozen boolean
---@field ipairs fun(ArrayValue): function, ArrayValue, integer
---@field len fun(ArrayValue): integer
---@field append fun(ArrayValue, Value)
---@field copy fun(ArrayValue, integer?, integer?): ArrayValue
---@field unpack fun(ArrayValue): ...
---@field pretty_print fun(ArrayValue, ...)
---@field default_print fun(ArrayValue, ...)
>>>>>>> 0a752150

local array_type_mt = {
	__call = function(self, ...)
		local val = {
			n = 0,
			array = {},
			is_frozen = false,
		}
		setmetatable(val, self)
		local args = table.pack(...)
		for i = 1, args.n do
			val:append(args[i])
		end
		return val
	end,
	__eq = function(left, right)
		return left.value_type == right.value_type
	end,
	__tostring = function(self)
		return "terms-gen array val:<" .. tostring(self.value_type) .. ">"
	end,
}

---@param state ArrayValue
---@param control integer
---@return integer?
---@return Value?
local function array_next(state, control)
	local i = control + 1
	if i > state:len() then
		return nil
	else
		return i, state[i]
	end
end

local function gen_array_methods(self, value_type)
	return {
		ipairs = function(val)
			return array_next, val, 0
		end,
		len = function(val)
			return val.n
		end,
		append = function(val, value)
			if val.is_frozen then
				error("trying to modify a frozen array")
			end
			val[val.n + 1] = value
		end,
		copy = function(val, first, last)
			first = first or 1
			last = last or val:len()
			local new = self()
			for i = first, last do
				new:append(val.array[i])
			end
			return new
		end,
		unpack = function(val)
			return table.unpack(val.array, 1, val.n)
		end,
		map = function(val, to, fn)
			local x = {}
			for i = 1, val:len() do
				x[i] = fn(val.array[i])
			end

			return to(table.unpack(x, 1, val:len()))
		end,
		get = function(val, key)
			return val.array[key]
		end,
		pretty_preprint = pretty_printer.pretty_preprint,
		pretty_print = pretty_printer.pretty_print,
		default_print = pretty_printer.default_print,
	}
end

local function array_eq_fn(left, right)
	if getmetatable(left) ~= getmetatable(right) then
		return false
	end
	if left:len() ~= right:len() then
		return false
	end
	for i = 1, left:len() do
		if left[i] ~= right[i] then
			return false
		end
	end
	return true
end

---@generic V : Type
---@param self ArrayType
---@param value_type `V`
---@return fun(self: ArrayValue, key: integer | string) : V | function
---@return fun(self: ArrayValue, key: integer, value: V)
local function gen_array_index_fns(self, value_type)
	---@param val ArrayValue
	---@param key integer | string
	---@return Value | function
	local function index(val, key)
		local method = self.methods[key]
		if method then
			return method
		end
		if type(key) ~= "number" then
			p("array-index", value_type)
			p(key)
			error("wrong key type passed to array indexing")
		end
		-- check if integer
		-- there are many nice ways to do this in lua >=5.3
		-- unfortunately, this is not part of luajit/luvit
		if math.floor(key) ~= key then
			p(key)
			error("key passed to array indexing is not an integer")
		end
		-- puc-rio lua 5.3 ipairs() always produces an iterator that looks for the first nil
		-- instead of deferring to __ipairs metamethod like in 5.2
		--if key == val.n + 1 then
		--	return nil
		--end
		-- above is commented out because it turns out we want nil-resistant iterators
		-- so we should make sure to use the :ipairs() method instead
		if key < 1 or key > val.n then
			p(key, val.n)
			error(
				"key passed to array indexing is out of bounds (read code comment above): "
					.. tostring(key)
					.. " is not within [1,"
					.. tostring(val.n)
					.. "]"
			)
		end
		return val.array[key]
	end
	---@param val ArrayValue
	---@param key integer
	---@param value Value
	local function newindex(val, key, value)
		if val.is_frozen then
			error("trying to modify a frozen array")
		end
		if type(key) ~= "number" then
			p("array-index", value_type)
			p(key)
			error("wrong key type passed to array index-assignment")
		end
		if math.floor(key) ~= key then
			p(key)
			error("key passed to array index-assignment is not an integer")
		end
		-- n+1 can be used to append
		if key < 1 or key > val.n + 1 then
			p(key, val.n)
			error("key passed to array index-assignment is out of bounds")
		end
		if value_type.value_check(value) ~= true then
			p("array-index-assign", value_type)
			p(value)
			error(debug.traceback("wrong value type passed to array index-assignment"))
		end
		local freeze_impl_value = traits.freeze:get(value_type)
		if freeze_impl_value then
			value = freeze_impl_value.freeze(value_type, value)
		else
			print(
				"WARNING: while setting "
					.. tostring(self)
					.. ", can't freeze value (type "
					.. tostring(value_type)
					.. ")"
			)
			print("this may lead to suboptimal hash-consing")
		end
		val.array[key] = value
		if key > val.n then
			val.n = key
		end
	end
	return index, newindex
end

local function array_pretty_print(self, pp, ...)
	return pp:array(self.array, ...)
end

local function gen_array_diff_fn(self, value_type)
	local function diff_fn(left, right)
		print("diffing array with value_type: " .. tostring(value_type))
		local rt = getmetatable(right)
		if self ~= rt then
			print("unequal types!")
			print(self)
			print(rt)
			print("stopping diff")
			return
		end
		if left:len() ~= right:len() then
			print("unequal lengths!")
			print(left:len())
			print(right:len())
			print("stopping diff")
			return
		end
		local n = 0
		local diff_elems = {}
		for i = 1, left:len() do
			if left[i] ~= right[i] then
				n = n + 1
				diff_elems[n] = i
			end
		end
		if n == 0 then
			print("no difference")
			print("stopping diff")
			return
		elseif n == 1 then
			local d = diff_elems[1]
			print("difference in element: " .. tostring(d))
			local diff_impl = traits.diff:get(value_type)
			if diff_impl then
				-- tail call
				return diff_impl.diff(left[d], right[d])
			else
				print("stopping diff (missing diff impl)")
				print("value_type:", value_type)
				return
			end
		else
			print("difference in multiple elements:")
			for i = 1, n do
				print(diff_elems[i])
			end
			print("stopping diff")
			return
		end
	end
	return diff_fn
end

local function array_freeze_helper(t, ...)
	local frozenval = t(...)
	frozenval.is_frozen = true
	return frozenval
end
array_freeze_helper = U.memoize(array_freeze_helper)

local function array_freeze(t, val)
	if val.is_frozen then
		return val
	end
	local frozen = array_freeze_helper(t, val:unpack())
	return frozen
end

---@param self table
---@param value_type Type
---@return ArrayType
local function define_array(self, value_type)
	if type(value_type) ~= "table" or type(value_type.value_check) ~= "function" then
		error(
			"trying to set the value type to something that isn't a type (possible typo?): "
				.. debug.traceback(tostring(value_type))
		)
	end

	setmetatable(self, array_type_mt)
	---@cast self ArrayType
	-- NOTE: this isn't primitive equality; this type has a __eq metamethod!
	self.value_check = metatable_equality(self)
	self.value_type = value_type
	self.methods = gen_array_methods(self, value_type)
	self.__eq = array_eq_fn
	self.__index, self.__newindex = gen_array_index_fns(self, value_type)
	self.__ipairs = self.methods.ipairs
	self.__len = self.methods.len
	self.__tostring = self.methods.pretty_print
	traits.pretty_print:implement_on(self, {
		pretty_print = array_pretty_print,
		default_print = array_pretty_print,
	})
	traits.diff:implement_on(self, {
		diff = gen_array_diff_fn(self, value_type),
	})
	traits.value_name:implement_on(self, {
		value_name = function()
			return "ArrayValue<" .. traits.value_name:get(value_type).value_name() .. ">"
		end,
	})
	traits.freeze:implement_on(self, { freeze = array_freeze })
	return self
end
define_array = U.memoize(define_array)

---@class UndefinedType: Type
---@field define_record fun(self: table, kind: string, params_with_types: ParamsWithTypes): RecordType
---@field define_enum fun(self: table, name: string, variants: Variants): EnumType
---@field define_foreign fun(self: table, value_check: ValueCheckFn, lsp_type: string): ForeignType
---@field define_map fun(self: table, key_type: Type, value_type: Type): MapType
---@field define_set fun(self: table, key_type: Type): SetType
---@field define_array fun(self: table, value_type: Type): ArrayType

local type_mt = {
	__index = {
		define_record = define_record,
		define_enum = define_enum,
		define_foreign = define_foreign,
		define_map = define_map,
		define_set = define_set,
		define_array = define_array,
	},
}

---@type ValueCheckFn
local function undefined_value_check(_)
	error("trying to typecheck a value against a type that has been declared but not defined")
end

---@param self table
---@return UndefinedType self
local function define_type(self)
	setmetatable(self, type_mt)
	self.value_check = undefined_value_check
	---@cast self UndefinedType
	return self
end

---@param typename string
---@return ForeignType
local function gen_builtin(typename)
	return define_foreign({}, function(val)
		return type(val) == typename
	end, typename)
end

local terms_gen = {
	---@type fun(kind: string, params_with_types: ParamsWithTypes): RecordType
	declare_record = new_self(define_record),
	---@type fun(name: string, variants: Variants): EnumType
	declare_enum = new_self(define_enum),
	-- Make sure the function you pass to this returns true, not just a truthy value
	---@type fun(value_check: ValueCheckFn, lsp_type: string): ForeignType
	declare_foreign = new_self(define_foreign),
	---@type fun(key_type: Type, value_type: Type): MapType
	declare_map = new_self(define_map),
	---@type fun(key_type: Type): SetType
	declare_set = new_self(define_set),
	---@type fun(value_type: Type): ArrayType
	declare_array = new_self(define_array),
	---@type fun(): UndefinedType
	declare_type = new_self(define_type),
	metatable_equality = metatable_equality,
	builtin_number = gen_builtin("number"),
	builtin_string = gen_builtin("string"),
	builtin_function = gen_builtin("function"),
	builtin_table = gen_builtin("table"),
	array_type_mt = array_type_mt,
	define_multi_enum = define_multi_enum,
	any_lua_type = define_foreign({}, function()
		return true
	end, "any"),
}

-- lua numbers and strings are immutable
-- additionally, strings are already interned by the interpreter
local function freeze_trivial(t, val)
	return val
end
-- lua numbers and strings are always comparable
-- NOTE: strings are compared by locale collation
--       so don't change locale during runtime
local function compare_trivial(left, right)
	return left < right
end
for _, t in ipairs { terms_gen.builtin_number, terms_gen.builtin_string } do
	traits.freeze:implement_on(t, { freeze = freeze_trivial })
	traits.order:implement_on(t, { compare = compare_trivial })
end
-- lua tables are often used as unique ids
for _, t in ipairs { terms_gen.builtin_table, terms_gen.any_lua_type } do
	traits.freeze:implement_on(t, { freeze = freeze_trivial })
end

local function any_lua_type_diff_fn(left, right)
	if type(left) ~= type(right) then
		print("different primitive lua types!")
		print(type(left))
		print(type(right))
		print("stopping diff")
		return
	end
	local dispatch = {
		["nil"] = function()
			print("diffing lua nils")
			print("no difference")
			print("stopping diff")
			return
		end,
		["number"] = function()
			print("diffing lua numbers")
			if left ~= right then
				print("different numbers")
				print(left)
				print(right)
				print("stopping diff")
				return
			end
			print("no difference")
			print("stopping diff")
			return
		end,
		["string"] = function()
			print("diffing lua strings")
			if left ~= right then
				print("different strings")
				print(left)
				print(right)
				print("stopping diff")
				return
			end
			print("no difference")
			print("stopping diff")
			return
		end,
		["boolean"] = function()
			print("diffing lua booleans")
			if left ~= right then
				print("different booleans")
				print(left)
				print(right)
				print("stopping diff")
				return
			end
			print("no difference")
			print("stopping diff")
			return
		end,
		["table"] = function()
			print("diffing lua tables")
			if left == right then
				print("physically equal")
				print("stopping diff")
				return
			end
			local n = 0
			local diff_elems = {}
			for k, lval in pairs(left) do
				rval = right[k]
				if lval ~= rval then
					n = n + 1
					diff_elems[n] = k
				end
			end
			for k, rval in pairs(right) do
				lval = left[k]
				if not lval then
					n = n + 1
					diff_elems[n] = k
				end
			end
			if n == 0 then
				print("no elements different")
				print("stopping diff")
				return
			elseif n == 1 then
				local d = diff_elems[1]
				print("difference in element: " .. tostring(d))
				local mtl = getmetatable(left[d])
				local mtr = getmetatable(right[d])
				if mtl ~= mtr then
					print("stopping diff (different metatables)")
					return
				end
				local diff_impl = traits.diff:get(mtl)
				if diff_impl then
					-- tail call
					return diff_impl.diff(left[d], right[d])
				else
					print("stopping diff (missing diff impl)")
					print("mt:", mtl)
					return
				end
			else
				print("difference in multiple elements:")
				for i = 1, n do
					print(diff_elems[i])
				end
				print("stopping diff")
				return
			end
		end,
		["function"] = function()
			print("diffing lua functions")
			if left ~= right then
				print("different functions")
				print(left)
				print(right)
				print("stopping diff")
				return
			end
			print("no difference")
			print("stopping diff")
			return
		end,
		["thread"] = function()
			print("diffing lua threads")
			if left ~= right then
				print("different threads")
				print(left)
				print(right)
				print("stopping diff")
				return
			end
			print("no difference")
			print("stopping diff")
			return
		end,
		["userdata"] = function()
			print("diffing lua userdatas")
			if left ~= right then
				print("different userdata")
				print(left)
				print(right)
				print("stopping diff")
				return
			end
			print("no difference")
			print("stopping diff")
			return
		end,
	}
	dispatch[type(left)]()
end
traits.diff:implement_on(terms_gen.any_lua_type, { diff = any_lua_type_diff_fn })

local internals_interface = require "internals-interface"
internals_interface.terms_gen = terms_gen
return terms_gen<|MERGE_RESOLUTION|>--- conflicted
+++ resolved
@@ -167,7 +167,7 @@
 		setmetatable(val, self)
 		return val
 	end
-	build_record = U.memoize(build_record)
+	--build_record = U.memoize(build_record)
 	-- freeze args before entering memoized function
 	-- because freeze may produce a hash-consed instance of the given arg
 	-- which allows hash-consing to work with arrays etc
@@ -198,7 +198,8 @@
 	end
 	setmetatable(cons, {
 		__call = function(_, ...)
-			return build_record_freeze_wrapper(...)
+			return build_record(...)
+			--return build_record_freeze_wrapper(...)
 		end,
 	})
 	---@type RecordDeriveInfo
@@ -568,7 +569,7 @@
 
 ---@class MapValue<K, V>: Value, { K: V }
 ---@field _map { [Value]: Value }
-<<<<<<< HEAD
+---@field is_frozen boolean
 ---@field set fun(self: MapValue, key: Value, value: Value)
 ---@field reset fun(self: MapValue, key: Value)
 ---@field get fun(self: MapValue, key: Value): Value?
@@ -577,17 +578,6 @@
 ---@field union fun(self: MapValue, right: MapValue, conflict: function): MapValue
 ---@field pretty_print fun(self: MapValue, ...)
 ---@field default_print fun(self: MapValue, ...)
-=======
----@field is_frozen boolean
----@field set fun(MapValue, Value, Value)
----@field reset fun(MapValue, Value)
----@field get fun(MapValue, Value): Value?
----@field pairs fun(MapValue): function, MapValue, Value?
----@field copy fun(MapValue, MapValue?, function?): MapValue
----@field union fun(MapValue, MapValue, function): MapValue
----@field pretty_print fun(MapValue, ...)
----@field default_print fun(MapValue, ...)
->>>>>>> 0a752150
 
 local map_type_mt = {
 	__call = function(self, ...)
@@ -630,27 +620,27 @@
 			if freeze_impl_key then
 				key = freeze_impl_key.freeze(key_type, key)
 			else
-				print(
+				--[[print(
 					"WARNING: while setting "
 						.. tostring(self)
 						.. ", can't freeze key (type "
 						.. tostring(key_type)
 						.. ")"
 				)
-				print("this may lead to suboptimal hash-consing")
+				print("this may lead to suboptimal hash-consing")]]
 			end
 			local freeze_impl_value = traits.freeze:get(value_type)
 			if freeze_impl_value then
 				value = freeze_impl_value.freeze(value_type, value)
 			else
-				print(
+				--[[print(
 					"WARNING: while setting "
 						.. tostring(self)
 						.. ", can't freeze value (type "
 						.. tostring(value_type)
 						.. ")"
 				)
-				print("this may lead to suboptimal hash-consing")
+				print("this may lead to suboptimal hash-consing")]]
 			end
 			val._map[key] = value
 		end,
@@ -791,7 +781,7 @@
 				.. ">"
 		end,
 	})
-	traits.freeze:implement_on(self, { freeze = map_freeze })
+	--traits.freeze:implement_on(self, { freeze = map_freeze })
 	return self
 end
 define_map = U.memoize(define_map)
@@ -805,7 +795,7 @@
 
 ---@class SetValue<K>: Value, { K: boolean }
 ---@field _set { [Value]: boolean }
-<<<<<<< HEAD
+---@field is_frozen boolean
 ---@field put fun(self: SetValue, key: Value)
 ---@field remove fun(self: SetValue, key: Value)
 ---@field test fun(self: SetValue, key: Value): boolean?
@@ -816,19 +806,6 @@
 ---@field superset fun(self: SetValue, right: SetValue): boolean
 ---@field pretty_print fun(self: SetValue, ...)
 ---@field default_print fun(self: SetValue, ...)
-=======
----@field is_frozen boolean
----@field put fun(SetValue, Value)
----@field remove fun(SetValue, Value)
----@field test fun(SetValue, Value): boolean?
----@field pairs function(SetValue): function, SetValue, Value?
----@field copy fun(SetValue, SetValue?): SetValue
----@field union fun(SetValue, SetValue): SetValue
----@field subtract fun(SetValue, SetValue): SetValue
----@field superset fun(SetValue, SetValue): boolean
----@field pretty_print fun(SetValue, ...)
----@field default_print fun(SetValue, ...)
->>>>>>> 0a752150
 
 local set_type_mt = {
 	__call = function(self, ...)
@@ -866,14 +843,14 @@
 			if freeze_impl_key then
 				key = freeze_impl_key.freeze(key_type, key)
 			else
-				print(
+				--[[print(
 					"WARNING: while putting "
 						.. tostring(self)
 						.. ", can't freeze key (type "
 						.. tostring(key_type)
 						.. ")"
 				)
-				print("this may lead to suboptimal hash-consing")
+				print("this may lead to suboptimal hash-consing")]]
 			end
 			val._set[key] = true
 		end,
@@ -1014,7 +991,7 @@
 			return "SetValue<" .. traits.value_name:get(key_type).value_name() .. ">"
 		end,
 	})
-	traits.freeze:implement_on(self, { freeze = set_freeze })
+	--traits.freeze:implement_on(self, { freeze = set_freeze })
 	return self
 end
 define_set = U.memoize(define_set)
@@ -1033,7 +1010,7 @@
 ---@class ArrayValue<T>: Value, { [integer]: T }
 ---@field n integer
 ---@field array Value[]
-<<<<<<< HEAD
+---@field is_frozen boolean
 ---@field ipairs fun(self: ArrayValue): function, ArrayValue, integer
 ---@field len fun(self: ArrayValue): integer
 ---@field append fun(self: ArrayValue, v: Value)
@@ -1043,16 +1020,6 @@
 ---@field unpack fun(self: ArrayValue): ...
 ---@field pretty_print fun(self: ArrayValue, ...)
 ---@field default_print fun(self: ArrayValue, ...)
-=======
----@field is_frozen boolean
----@field ipairs fun(ArrayValue): function, ArrayValue, integer
----@field len fun(ArrayValue): integer
----@field append fun(ArrayValue, Value)
----@field copy fun(ArrayValue, integer?, integer?): ArrayValue
----@field unpack fun(ArrayValue): ...
----@field pretty_print fun(ArrayValue, ...)
----@field default_print fun(ArrayValue, ...)
->>>>>>> 0a752150
 
 local array_type_mt = {
 	__call = function(self, ...)
@@ -1222,14 +1189,14 @@
 		if freeze_impl_value then
 			value = freeze_impl_value.freeze(value_type, value)
 		else
-			print(
+			--[[print(
 				"WARNING: while setting "
 					.. tostring(self)
 					.. ", can't freeze value (type "
 					.. tostring(value_type)
 					.. ")"
 			)
-			print("this may lead to suboptimal hash-consing")
+			print("this may lead to suboptimal hash-consing")]]
 		end
 		val.array[key] = value
 		if key > val.n then
@@ -1346,7 +1313,7 @@
 			return "ArrayValue<" .. traits.value_name:get(value_type).value_name() .. ">"
 		end,
 	})
-	traits.freeze:implement_on(self, { freeze = array_freeze })
+	--traits.freeze:implement_on(self, { freeze = array_freeze })
 	return self
 end
 define_array = U.memoize(define_array)
@@ -1432,12 +1399,12 @@
 	return left < right
 end
 for _, t in ipairs { terms_gen.builtin_number, terms_gen.builtin_string } do
-	traits.freeze:implement_on(t, { freeze = freeze_trivial })
-	traits.order:implement_on(t, { compare = compare_trivial })
+	--traits.freeze:implement_on(t, { freeze = freeze_trivial })
+	--traits.order:implement_on(t, { compare = compare_trivial })
 end
 -- lua tables are often used as unique ids
 for _, t in ipairs { terms_gen.builtin_table, terms_gen.any_lua_type } do
-	traits.freeze:implement_on(t, { freeze = freeze_trivial })
+	--traits.freeze:implement_on(t, { freeze = freeze_trivial })
 end
 
 local function any_lua_type_diff_fn(left, right)
