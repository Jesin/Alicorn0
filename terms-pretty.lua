local fibbuf = require "fibonacci-buffer"
local gen = require "terms-generators"
local typechecking_context_type
local runtime_context_type
local DescCons

-- pretty printing context stuff

local prettyprinting_context_mt = {}

---@class PrettyPrintingContext
---@field bindings FibonacciBuffer
local PrettyprintingContext = {}

---@return PrettyPrintingContext
function PrettyprintingContext.new()
	local self = {}
	self.bindings = fibbuf()
	return setmetatable(self, prettyprinting_context_mt)
end

---@param context TypecheckingContext
---@return PrettyPrintingContext
function PrettyprintingContext.from_typechecking_context(context)
	local self = {}
	self.bindings = context.bindings
	return setmetatable(self, prettyprinting_context_mt)
end

---@param context RuntimeContext
---@return PrettyPrintingContext
function PrettyprintingContext.from_runtime_context(context)
	local self = {}
	self.bindings = context.bindings
	return setmetatable(self, prettyprinting_context_mt)
end

---@param index integer
---@return string
function PrettyprintingContext:get_name(index)
	return self.bindings:get(index).name
end

---@param name string
---@return PrettyPrintingContext
function PrettyprintingContext:append(name)
	if type(name) ~= "string" then
		error("PrettyprintingContext:append must append string name")
	end
	local copy = {}
	copy.bindings = self.bindings:append({ name = name })
	return setmetatable(copy, prettyprinting_context_mt)
end

function PrettyprintingContext:len()
	return self.bindings:len()
end

prettyprinting_context_mt.__index = PrettyprintingContext
prettyprinting_context_mt.__len = PrettyprintingContext.len

local prettyprinting_context_type =
	gen.declare_foreign(gen.metatable_equality(prettyprinting_context_mt), "PrettyPrintingContext")

---@alias AnyContext PrettyPrintingContext | TypecheckingContext | RuntimeContext

---@param context AnyContext
---@return PrettyPrintingContext
local function ensure_context(context)
	if prettyprinting_context_type.value_check(context) == true then
		---@cast context PrettyPrintingContext
		return context
	elseif typechecking_context_type.value_check(context) == true then
		---@cast context TypecheckingContext
		return PrettyprintingContext.from_typechecking_context(context)
	elseif runtime_context_type.value_check(context) == true then
		---@cast context RuntimeContext
		return PrettyprintingContext.from_runtime_context(context)
	else
		--print("!!!!!!!!!! MISSING PRETTYPRINTER CONTEXT !!!!!!!!!!!!!!")
		--print("making something up")
		return PrettyprintingContext.new():append("#made-up")
	end
end

-- generic helper functions

---@param pp PrettyPrint
---@param name string
---@param expr inferrable | typed
---@param context PrettyPrintingContext
---@return PrettyPrintingContext
local function let_helper(pp, name, expr, context)
	pp:unit(name)

	pp:unit(pp:_color())
	pp:unit(" = ")
	pp:unit(pp:_resetcolor())

	pp:_indent()
	pp:any(expr, context)
	pp:_dedent()

	context = context:append(name)

	return context
end

---@param pp PrettyPrint
---@param names ArrayValue
---@param subject inferrable | typed
---@param context PrettyPrintingContext
---@return PrettyPrintingContext
local function tuple_elim_helper(pp, names, subject, context)
	local inner_context = context

	pp:unit(pp:_color())
	pp:unit("(")
	pp:unit(pp:_resetcolor())

	for i, name in names:ipairs() do
		inner_context = inner_context:append(name)

		if i > 1 then
			pp:unit(pp:_color())
			pp:unit(", ")
			pp:unit(pp:_resetcolor())
		end

		pp:unit(name)
	end

	pp:unit(pp:_color())
	pp:unit(") = ")
	pp:unit(pp:_resetcolor())

	pp:any(subject, context)

	return inner_context
end

---@class (exact) TupleDescFlat
---@field [1] ArrayValue
---@field [2] inferrable | typed
---@field [3] PrettyPrintingContext

---@param pp PrettyPrint
---@param members TupleDescFlat[]
---@param names ArrayValue?
local function tuple_type_helper(pp, members, names)
	local m = #members

	if m == 0 then
		return
	end

	if not names then
		-- get them from last (outermost) desc
		-- the name of the last member is lost in this case
		names = members[m][1]
	end

	local n = type(names) == "table" and names:len() or 0

	for i, mem in ipairs(members) do
		if i > 1 then
			pp:unit(" ")
		end

		pp:unit(pp:_color())
		pp:unit("(")
		pp:unit(pp:_resetcolor())

		if i > n then
			pp:unit(string.format("#unk%d", i))
		else
			pp:unit(names[i])
		end

		pp:unit(pp:_color())
		pp:unit(" : ")
		pp:unit(pp:_resetcolor())

		pp:any(mem[2], mem[3])

		pp:unit(pp:_color())
		pp:unit(")")
		pp:unit(pp:_resetcolor())
	end
end

---@generic T
---@param term T
---@return boolean
---@return T?
local function as_any_tuple_type(term)
	---@cast term inferrable|value|typed
	local ok, desc = term:as_tuple_type()
	if ok then
		return ok, desc
	end

	ok, desc = term:as_host_tuple_type()
	if ok then
		return ok, desc
	end

	return false
end

-- unfortunately not generic helper functions

---@param pp PrettyPrint
---@param term inferrable
---@param context PrettyPrintingContext
local function inferrable_let_or_tuple_elim(pp, term, context)
	pp:_enter()

	local name, expr, names, subject
	while true do
		if term:is_let() then
			name, expr, term = term:unwrap_let()

			-- rear-loading prefix to cheaply handle first loop not needing prefix
			pp:unit(pp:_color())
			pp:unit("inferrable.let ")
			pp:unit(pp:_resetcolor())
			context = let_helper(pp, name, expr, context)
			pp:unit("\n")
			pp:_prefix()
		elseif term:is_tuple_elim() then
			names, subject, term = term:unwrap_tuple_elim()

			pp:unit(pp:_color())
			pp:unit("inferrable.let ")
			pp:unit(pp:_resetcolor())
			context = tuple_elim_helper(pp, names, subject, context)
			pp:unit("\n")
			pp:_prefix()
		else
			break
		end
	end

	pp:any(term, context)

	pp:_exit()
end

---@param pp PrettyPrint
---@param term typed
---@param context PrettyPrintingContext
local function typed_let_or_tuple_elim(pp, term, context)
	pp:_enter()

	local name, expr, names, subject
	while true do
		if term:is_let() then
			name, expr, term = term:unwrap_let()

			-- rear-loading prefix to cheaply handle first loop not needing prefix
			pp:unit(pp:_color())
			pp:unit("typed.let ")
			pp:unit(pp:_resetcolor())
			context = let_helper(pp, name, expr, context)
			pp:unit("\n")
			pp:_prefix()
		elseif term:is_tuple_elim() then
			names, subject, _, term = term:unwrap_tuple_elim()

			pp:unit(pp:_color())
			pp:unit("typed.let ")
			pp:unit(pp:_resetcolor())
			context = tuple_elim_helper(pp, names, subject, context)
			pp:unit("\n")
			pp:_prefix()
		else
			break
		end
	end

	pp:any(term, context)

	pp:_exit()
end

---@param term inferrable
---@param context PrettyPrintingContext
---@return boolean
---@return boolean
---@return (string | ArrayValue)?
---@return inferrable
---@return PrettyPrintingContext
local function inferrable_destructure_helper(term, context)
	if term:is_let() then
		-- destructuring with a let effectively just renames the parameter
		-- thus it's usually superfluous to write code like this
		-- and probably unwise to elide the let
		-- but some operatives that are generic over lets and tuple-elims do this
		-- e.g. forall, lambda
		-- so we pretty this anyway
		local name, expr, body = term:unwrap_let()
		local ok, index = expr:as_bound_variable()
		local is_destructure = ok and index == context:len()
		if is_destructure then
			context = context:append(name)
			return true, true, name, body, context
		end
	elseif term:is_tuple_elim() then
		local names, subject, body = term:unwrap_tuple_elim()
		local ok, index = subject:as_bound_variable()
		local is_destructure = ok and index == context:len()
		if is_destructure then
			for _, name in names:ipairs() do
				context = context:append(name)
			end
			return true, false, names, body, context
		end
	end
	return false, false, nil, term, context
end

---@param term typed
---@param context PrettyPrintingContext
---@return boolean
---@return boolean
---@return (string | ArrayValue)?
---@return typed
---@return PrettyPrintingContext
local function typed_destructure_helper(term, context)
	if term:is_let() then
		-- destructuring with a let effectively just renames the parameter
		-- thus it's usually superfluous to write code like this
		-- and probably unwise to elide the let
		-- but some operatives that are generic over lets and tuple-elims do this
		-- e.g. forall, lambda
		-- so we pretty this anyway
		local name, expr, body = term:unwrap_let()
		local ok, index = expr:as_bound_variable()
		local is_destructure = ok and index == context:len()
		if is_destructure then
			context = context:append(name)
			return is_destructure, true, name, body, context
		end
	elseif term:is_tuple_elim() then
		local names, subject, _, body = term:unwrap_tuple_elim()
		local ok, index = subject:as_bound_variable()
		local is_destructure = ok and index == context:len()
		if is_destructure then
			for _, name in names:ipairs() do
				context = context:append(name)
			end
			return is_destructure, false, names, body, context
		end
	end
	return false, false, nil, term, context
end

---@param desc inferrable
---@param context PrettyPrintingContext
---@return boolean
---@return TupleDescFlat[]?
---@return integer?
local function inferrable_tuple_type_flatten(desc, context)
	local ok, constructor, arg = desc:as_enum_cons()
	if not ok then
		return false
	end
	if constructor == DescCons.empty then
		return true, {}, 0
	elseif constructor == DescCons.cons then
		local elements = arg:unwrap_tuple_cons()
		if elements:len() ~= 2 then
			return false
		end
		local desc = elements[1]
		local f = elements[2]
		local ok, param_name, _, body, _ = f:as_annotated_lambda()
		if not ok then
			return false
		end
		local inner_context = context:append(param_name)
		local _, _, names, body, inner_context = inferrable_destructure_helper(body, inner_context)
		---@cast names ArrayValue
		local ok, prev, n = inferrable_tuple_type_flatten(desc, context)
		if not ok then
			return false
		end
		n = n + 1
		prev[n] = { names, body, inner_context }
		return true, prev, n
	else
		return false
	end
end

-- flatten at all costs!!
---@param desc inferrable
---@return (inferrable|string)[]
---@return integer
local function inferrable_tuple_type_hydraulicpress(desc)
	local ok, constructor, arg = desc:as_enum_cons()
	if not ok then
		return { "<UNHANDLED EDGE CASE>" }, 1
	end
	if constructor == DescCons.empty then
		return {}, 0
	elseif constructor == DescCons.cons then
		local elements = arg:unwrap_tuple_cons()
		if elements:len() ~= 2 then
			return { "<UNHANDLED EDGE CASE>" }, 1
		end
		local desc = elements[1]
		local f = elements[2]
		local prev, n = inferrable_tuple_type_hydraulicpress(desc)
		n = n + 1
		prev[n] = f
		return prev, n
	else
		return { "<UNHANDLED EDGE CASE>" }, 1
	end
end

---@param desc typed
---@param context PrettyPrintingContext
---@return boolean
---@return TupleDescFlat[]?
---@return integer?
local function typed_tuple_type_flatten(desc, context)
	local ok, constructor, arg = desc:as_enum_cons()
	if not ok then
		return false
	end
	if constructor == DescCons.empty then
		return true, {}, 0
	elseif constructor == DescCons.cons then
		local elements = arg:unwrap_tuple_cons()
		if elements:len() ~= 2 then
			return false
		end
		local desc = elements[1]
		local f = elements[2]
		local ok, param_name, body = f:as_lambda()
		if not ok then
			return false
		end
		local inner_context = context:append(param_name)
		local _, _, names, body, inner_context = typed_destructure_helper(body, inner_context)
		---@cast names ArrayValue
		local ok, prev, n = typed_tuple_type_flatten(desc, context)
		if not ok then
			return false
		end
		n = n + 1
		prev[n] = { names, body, inner_context }
		return true, prev, n
	else
		return false
	end
end

-- flatten at all costs!!
---@param desc typed
---@return (typed|string)[]
---@return integer
local function typed_tuple_type_hydraulicpress(desc)
	local ok, constructor, arg = desc:as_enum_cons()
	if not ok then
		return { "<UNHANDLED EDGE CASE>" }, 1
	end
	if constructor == DescCons.empty then
		return {}, 0
	elseif constructor == DescCons.cons then
		local elements = arg:unwrap_tuple_cons()
		if elements:len() ~= 2 then
			return { "<UNHANDLED EDGE CASE>" }, 1
		end
		local desc = elements[1]
		local f = elements[2]
		local prev, n = typed_tuple_type_hydraulicpress(desc)
		n = n + 1
		prev[n] = f
		return prev, n
	else
		return { "<UNHANDLED EDGE CASE>" }, 1
	end
end

---@param desc value
---@return boolean
---@return TupleDescFlat[]?
---@return integer?
local function value_tuple_type_flatten(desc)
	local constructor, arg = desc:unwrap_enum_value()
	if constructor == DescCons.empty then
		return true, {}, 0
	elseif constructor == DescCons.cons then
		local elements = arg:unwrap_tuple_value()
		if elements:len() ~= 2 then
			return false
		end
		local desc = elements[1]
		local f = elements[2]
		local ok, param_name, code, capture = f:as_closure()
		if not ok then
			return false
		end
		local context = ensure_context(capture)
		local inner_context = context:append(param_name)
		local _, _, names, code, inner_context = typed_destructure_helper(code, inner_context)
		---@cast names ArrayValue
		local ok, prev, n = value_tuple_type_flatten(desc)
		if not ok then
			return false
		end
		n = n + 1
		prev[n] = { names, code, inner_context }
		return true, prev, n
	else
		return false
	end
end

-- flatten at all costs!!
---@param desc value
---@return (value|string)[]
---@return integer
local function value_tuple_type_hydraulicpress(desc)
	local constructor, arg = desc:unwrap_enum_value()
	if constructor == DescCons.empty then
		return {}, 0
	elseif constructor == DescCons.cons then
		local elements = arg:unwrap_tuple_value()
		if elements:len() ~= 2 then
			return { "<UNHANDLED EDGE CASE>" }, 1
		end
		local desc = elements[1]
		local f = elements[2]
		local prev, n = value_tuple_type_hydraulicpress(desc)
		n = n + 1
		prev[n] = f
		return prev, n
	else
		return { "<UNHANDLED EDGE CASE>" }, 1
	end
end

-- pretty printing impls
-- helplessly copypasted in unhealthy quantities
-- maintainers beware

---@class BindingOverridePretty : binding
local binding_override_pretty = {}

---@class CheckableTermOverride : checkable
local checkable_term_override_pretty = {}

---@class InferrableTermOverride : inferrable
local inferrable_term_override_pretty = {}

---@class TypedTermOverride : typed
local typed_term_override_pretty = {}

---@class ValueOverridePretty : value
local value_override_pretty = {}

---@param pp PrettyPrint
---@param context AnyContext
function checkable_term_override_pretty:inferrable(pp, context)
	local inferrable_term = self:unwrap_inferrable()
	context = ensure_context(context)
	pp:any(inferrable_term, context)
end

---@param pp PrettyPrint
---@param context AnyContext
function inferrable_term_override_pretty:typed(pp, context)
	local type, _, typed_term = self:unwrap_typed()
	context = ensure_context(context)

	pp:_enter()

	pp:unit(pp:_color())
	pp:unit("inferrable.the (")
	pp:unit(pp:_resetcolor())

	pp:any(type)

	pp:unit(pp:_color())
	pp:unit(") (")
	pp:unit(pp:_resetcolor())

	pp:any(typed_term, context)

	pp:unit(pp:_color())
	pp:unit(")")
	pp:unit(pp:_resetcolor())

	pp:_exit()
end

---@param pp PrettyPrint
function typed_term_override_pretty:literal(pp)
	local literal_value = self:unwrap_literal()
	pp:any(literal_value)
end

---@param pp PrettyPrint
---@param context AnyContext
function inferrable_term_override_pretty:bound_variable(pp, context)
	local index = self:unwrap_bound_variable()
	context = ensure_context(context)

	pp:_enter()

	if context:len() >= index then
		pp:unit(context:get_name(index))
	else
		-- TODO: warn on context too short?
		pp:unit(pp:_color())
		pp:unit("inferrable.bound_variable(")
		pp:unit(pp:_resetcolor())

		pp:unit(tostring(index))

		pp:unit(pp:_color())
		pp:unit(")")
		pp:unit(pp:_resetcolor())
	end

	pp:_exit()
end

---@param pp PrettyPrint
---@param context AnyContext
function typed_term_override_pretty:bound_variable(pp, context)
	local index = self:unwrap_bound_variable()
	context = ensure_context(context)

	pp:_enter()

	if context:len() >= index then
		pp:unit(context:get_name(index))
	else
		-- TODO: warn on context too short?
		pp:unit(pp:_color())
		pp:unit("typed.bound_variable(")
		pp:unit(pp:_resetcolor())

		pp:unit(tostring(index))

		pp:unit(pp:_color())
		pp:unit(")")
		pp:unit(pp:_resetcolor())
	end

	pp:_exit()
end

---@param pp PrettyPrint
---@param context AnyContext
function binding_override_pretty:let(pp, context)
	local name, expr = self:unwrap_let()
	context = ensure_context(context)

	pp:_enter()

	pp:unit(pp:_color())
	pp:unit("binding.let ")
	pp:unit(pp:_resetcolor())
	let_helper(pp, name, expr, context)

	pp:_exit()
end

---@param pp PrettyPrint
---@param context AnyContext
function inferrable_term_override_pretty:let(pp, context)
	context = ensure_context(context)
	inferrable_let_or_tuple_elim(pp, self, context)
end

---@param pp PrettyPrint
---@param context AnyContext
function typed_term_override_pretty:let(pp, context)
	context = ensure_context(context)
	typed_let_or_tuple_elim(pp, self, context)
end

---@param pp PrettyPrint
---@param context AnyContext
function binding_override_pretty:tuple_elim(pp, context)
	local names, subject = self:unwrap_tuple_elim()
	context = ensure_context(context)

	pp:_enter()

	pp:unit(pp:_color())
	pp:unit("binding.let ")
	pp:unit(pp:_resetcolor())
	tuple_elim_helper(pp, names, subject, context)

	pp:_exit()
end

---@param pp PrettyPrint
---@param context AnyContext
function inferrable_term_override_pretty:tuple_elim(pp, context)
	context = ensure_context(context)
	inferrable_let_or_tuple_elim(pp, self, context)
end

---@param pp PrettyPrint
---@param context AnyContext
function typed_term_override_pretty:tuple_elim(pp, context)
	context = ensure_context(context)
	typed_let_or_tuple_elim(pp, self, context)
end

---@param pp PrettyPrint
---@param context AnyContext
function binding_override_pretty:annotated_lambda(pp, context)
	local param_name, param_annotation, _, visible, pure = self:unwrap_annotated_lambda()
	context = ensure_context(context)

	pp:_enter()

	pp:unit(pp:_color())
<<<<<<< HEAD
	pp:unit("binding.\u{03BB} <")
	pp:any(visible)
	pp:unit(", ")
	pp:any(pure)
	pp:unit("> ")
=======
	pp:unit("binding.λ ")
>>>>>>> 5d724f73
	pp:unit(pp:_resetcolor())

	pp:unit(param_name)

	pp:unit(pp:_color())
	pp:unit(" : ")
	pp:unit(pp:_resetcolor())

	pp:any(param_annotation, context)

	pp:_exit()
end

---@param pp PrettyPrint
---@param context AnyContext
function inferrable_term_override_pretty:annotated_lambda(pp, context)
	local param_name, param_annotation, body, _, visible, pure = self:unwrap_annotated_lambda()
	context = ensure_context(context)
	local inner_context = context:append(param_name)
	local is_tuple_type, desc = as_any_tuple_type(param_annotation)
	local is_destructure, is_rename, names, body, inner_context = inferrable_destructure_helper(body, inner_context)
	if is_rename then
		---@cast names string
		param_name = names
		is_destructure = false
	end

	local members
	if is_tuple_type then
		is_tuple_type, members = inferrable_tuple_type_flatten(desc, context)
	end

	pp:_enter()

	pp:unit(pp:_color())
<<<<<<< HEAD
	pp:unit("inferrable.\u{03BB} <")
	pp:any(visible)
	pp:unit(", ")
	pp:any(pure)
	pp:unit("> ")
=======
	pp:unit("inferrable.λ ")
>>>>>>> 5d724f73
	pp:unit(pp:_resetcolor())

	if is_tuple_type and is_destructure then
		---@cast names ArrayValue
		---@cast members TupleDescFlat[]
		if #members == 0 then
			pp:unit(pp:_color())
			pp:unit("()")
			pp:unit(pp:_resetcolor())
		else
			tuple_type_helper(pp, members, names)
		end
	elseif is_destructure then
		---@cast names ArrayValue
		-- tuple_elim on param but its type isn't a tuple type???
		-- probably shouldn't happen, but here's a handler
		pp:unit(pp:_color())
		pp:unit("(")
		pp:unit(pp:_resetcolor())

		for i, name in names:ipairs() do
			if i > 1 then
				pp:unit(" ")
			end
			pp:unit(name)
		end

		pp:unit(pp:_color())
		pp:unit(") : ")
		pp:unit(pp:_resetcolor())

		pp:any(param_annotation, context)
	else
		pp:unit(param_name)

		pp:unit(pp:_color())
		pp:unit(" : ")
		pp:unit(pp:_resetcolor())

		pp:any(param_annotation, context)
	end

	pp:unit(pp:_color())
	pp:unit(" ->")
	pp:unit(pp:_resetcolor())

	if body:is_let() or body:is_tuple_elim() then
		pp:unit("\n")
		pp:_indent()
		pp:_prefix()
		pp:any(body, inner_context)
		pp:_dedent()
	else
		pp:unit(" ")
		pp:any(body, inner_context)
	end

	pp:_exit()
end

---@param pp PrettyPrint
---@param context AnyContext
function typed_term_override_pretty:lambda(pp, context)
	local param_name, body = self:unwrap_lambda()
	context = ensure_context(context)
	local inner_context = context:append(param_name)
	local is_destructure, is_rename, names, body, inner_context = typed_destructure_helper(body, inner_context)
	if is_rename then
		---@cast names string
		param_name = names
		is_destructure = false
	end

	pp:_enter()

	pp:unit(pp:_color())
	pp:unit("typed.λ ")
	pp:unit(pp:_resetcolor())

	if is_destructure then
		---@cast names ArrayValue
		if names:len() == 0 then
			pp:unit(pp:_color())
			pp:unit("()")
			pp:unit(pp:_resetcolor())
		end

		for i, name in names:ipairs() do
			if i > 1 then
				pp:unit(" ")
			end
			pp:unit(name)
		end
	else
		pp:unit(param_name)
	end

	pp:unit(pp:_color())
	pp:unit(" ->")
	pp:unit(pp:_resetcolor())

	if body:is_let() or body:is_tuple_elim() then
		pp:unit("\n")
		pp:_indent()
		pp:_prefix()
		pp:any(body, inner_context)
		pp:_dedent()
	else
		pp:unit(" ")
		pp:any(body, inner_context)
	end

	pp:_exit()
end

---@param pp PrettyPrint
function value_override_pretty:closure(pp)
	local param_name, code, capture = self:unwrap_closure()
	local context = ensure_context(capture)
	local inner_context = context:append(param_name)
	local is_destructure, is_rename, names, code, inner_context = typed_destructure_helper(code, inner_context)
	if is_rename then
		---@cast names string
		param_name = names
		is_destructure = false
	end

	pp:_enter()

	pp:unit(pp:_color())
	pp:unit("value.closure ")
	pp:unit(pp:_resetcolor())

	if is_destructure then
		---@cast names ArrayValue
		if names:len() == 0 then
			pp:unit(pp:_color())
			pp:unit("()")
			pp:unit(pp:_resetcolor())
		end

		for i, name in names:ipairs() do
			if i > 1 then
				pp:unit(" ")
			end
			pp:unit(name)
		end
	else
		pp:unit(param_name)
	end

	pp:unit(pp:_color())
	pp:unit(" ->")
	pp:unit(pp:_resetcolor())

	if code:is_let() or code:is_tuple_elim() then
		pp:unit("\n")
		pp:_indent()
		pp:_prefix()
		pp:any(code, inner_context)
		pp:_dedent()
	else
		pp:unit(" ")
		pp:any(code, inner_context)
	end

	pp:_exit()
end

---@param pp PrettyPrint
---@param context AnyContext
function inferrable_term_override_pretty:pi(pp, context)
	-- extracting parameter names from the destructure of the result
	-- so that we get the name of the last parameter
	-- name of the last result is still lost
	local param_type, param_info, result_type, result_info = self:unwrap_pi()
	context = ensure_context(context)
	local result_context = context
	local param_is_tuple_type, param_desc = as_any_tuple_type(param_type)
	local result_is_readable, param_name, _, result_body, _ = result_type:as_annotated_lambda()
	local result_is_destructure, result_is_rename, param_names, result_is_tuple_type, result_desc
	if result_is_readable then
		result_context = result_context:append(param_name)
		result_is_destructure, result_is_rename, param_names, result_body, result_context =
			inferrable_destructure_helper(result_body, result_context)
		if result_is_rename then
			---@cast param_names string
			param_name = param_names
			result_is_destructure = false
		end
		result_is_tuple_type, result_desc = as_any_tuple_type(result_body)
	end

	local param_members
	if param_is_tuple_type then
		param_is_tuple_type, param_members = inferrable_tuple_type_flatten(param_desc, context)
	end

	local result_members
	if result_is_readable and result_is_tuple_type then
		result_is_tuple_type, result_members = inferrable_tuple_type_flatten(result_desc, result_context)
	end

	pp:_enter()

	pp:unit(pp:_color())
<<<<<<< HEAD
	pp:unit("inferrable.\u{03A0} <")
	pp:any(param_info)
	pp:unit(", ")
	pp:any(result_info)
	pp:unit("> ")
=======
	pp:unit("inferrable.Π ")
>>>>>>> 5d724f73
	pp:unit(pp:_resetcolor())

	if not result_is_readable then
		pp:any(param_type, context)
	elseif param_is_tuple_type and result_is_destructure then
		---@cast param_names ArrayValue
		---@cast param_members TupleDescFlat[]
		if #param_members == 0 then
			pp:unit(pp:_color())
			pp:unit("()")
			pp:unit(pp:_resetcolor())
		else
			tuple_type_helper(pp, param_members, param_names)
		end
	elseif result_is_destructure then
		---@cast param_names ArrayValue
		-- tuple_elim on params but params aren't a tuple type???
		-- probably shouldn't happen, but here's a handler
		pp:unit(pp:_color())
		pp:unit("(")
		pp:unit(pp:_resetcolor())

		for i, name in param_names:ipairs() do
			if i > 1 then
				pp:unit(" ")
			end
			pp:unit(name)
		end

		pp:unit(pp:_color())
		pp:unit(") : ")
		pp:unit(pp:_resetcolor())

		pp:any(param_type, context)
	else
		pp:unit(param_name)

		pp:unit(pp:_color())
		pp:unit(" : ")
		pp:unit(pp:_resetcolor())

		pp:any(param_type, context)
	end

	pp:unit(pp:_color())
	pp:unit(" -> ")
	pp:unit(pp:_resetcolor())

	if not result_is_readable then
		pp:any(result_type, context)
	elseif result_is_tuple_type then
		---@cast result_members TupleDescFlat[]
		if #result_members == 0 then
			pp:unit(pp:_color())
			pp:unit("()")
			pp:unit(pp:_resetcolor())
		else
			tuple_type_helper(pp, result_members)
		end
	else
		pp:any(result_body, result_context)
	end

	pp:_exit()
end

---@param pp PrettyPrint
---@param context AnyContext
function inferrable_term_override_pretty:host_function_type(pp, context)
	local param_type, result_type, _ = self:unwrap_host_function_type()
	context = ensure_context(context)
	local result_context = context
	local param_is_tuple_type, param_desc = param_type:as_host_tuple_type()
	local result_is_readable, param_name, _, result_body, _ = result_type:as_annotated_lambda()
	local result_is_destructure, result_is_rename, param_names, result_is_tuple_type, result_desc
	if result_is_readable then
		result_context = result_context:append(param_name)
		result_is_destructure, result_is_rename, param_names, result_body, result_context =
			inferrable_destructure_helper(result_body, result_context)
		if result_is_rename then
			---@cast param_names string
			param_name = param_names
			result_is_destructure = false
		end
		result_is_tuple_type, result_desc = result_body:as_host_tuple_type()
	end

	local param_members
	if param_is_tuple_type then
		param_is_tuple_type, param_members = inferrable_tuple_type_flatten(param_desc, context)
	end

	local result_members
	if result_is_readable and result_is_tuple_type then
		result_is_tuple_type, result_members = inferrable_tuple_type_flatten(result_desc, result_context)
	end

	pp:_enter()

	pp:unit(pp:_color())
	pp:unit("inferrable.host-Π ")
	pp:unit(pp:_resetcolor())

	if not result_is_readable then
		pp:any(param_type, context)
	elseif param_is_tuple_type and result_is_destructure then
		---@cast param_names ArrayValue
		---@cast param_members TupleDescFlat[]
		if #param_members == 0 then
			pp:unit(pp:_color())
			pp:unit("()")
			pp:unit(pp:_resetcolor())
		else
			tuple_type_helper(pp, param_members, param_names)
		end
	elseif result_is_destructure then
		---@cast param_names ArrayValue
		-- tuple_elim on params but params aren't a tuple type???
		-- probably shouldn't happen, but here's a handler
		pp:unit(pp:_color())
		pp:unit("(")
		pp:unit(pp:_resetcolor())

		for i, name in param_names:ipairs() do
			if i > 1 then
				pp:unit(" ")
			end
			pp:unit(name)
		end

		pp:unit(pp:_color())
		pp:unit(") : ")
		pp:unit(pp:_resetcolor())

		pp:any(param_type, context)
	else
		pp:unit(param_name)

		pp:unit(pp:_color())
		pp:unit(" : ")
		pp:unit(pp:_resetcolor())

		pp:any(param_type, context)
	end

	pp:unit(pp:_color())
	pp:unit(" -> ")
	pp:unit(pp:_resetcolor())

	if not result_is_readable then
		pp:any(result_type, context)
	elseif result_is_tuple_type then
		---@cast result_members TupleDescFlat[]
		if #result_members == 0 then
			pp:unit(pp:_color())
			pp:unit("()")
			pp:unit(pp:_resetcolor())
		else
			tuple_type_helper(pp, result_members)
		end
	else
		pp:any(result_body, result_context)
	end

	pp:_exit()
end

---@param pp PrettyPrint
---@param context AnyContext
function typed_term_override_pretty:pi(pp, context)
	-- extracting parameter names from the destructure of the result
	-- so that we get the name of the last parameter
	-- name of the last result is still lost
	local param_type, param_info, result_type, result_info = self:unwrap_pi()
	context = ensure_context(context)
	local result_context = context
	local param_is_tuple_type, param_desc = as_any_tuple_type(param_type)
	local result_is_readable, param_name, result_body = result_type:as_lambda()
	local result_is_destructure, result_is_rename, param_names, result_is_tuple_type, result_desc
	if result_is_readable then
		result_context = result_context:append(param_name)
		result_is_destructure, result_is_rename, param_names, result_body, result_context =
			typed_destructure_helper(result_body, result_context)
		if result_is_rename then
			---@cast param_names string
			param_name = param_names
			result_is_destructure = false
		end
		result_is_tuple_type, result_desc = as_any_tuple_type(result_body)
	end

	local param_members
	if param_is_tuple_type then
		param_is_tuple_type, param_members = typed_tuple_type_flatten(param_desc, context)
	end

	local result_members
	if result_is_readable and result_is_tuple_type then
		result_is_tuple_type, result_members = typed_tuple_type_flatten(result_desc, result_context)
	end

	pp:_enter()

	pp:unit(pp:_color())
<<<<<<< HEAD
	pp:unit("typed.\u{03A0} <")
	pp:any(param_info)
	pp:unit(", ")
	pp:any(result_info)
	pp:unit("> ")
=======
	pp:unit("typed.Π ")
>>>>>>> 5d724f73
	pp:unit(pp:_resetcolor())

	if not result_is_readable then
		pp:any(param_type, context)
	elseif param_is_tuple_type and result_is_destructure then
		---@cast param_names ArrayValue
		---@cast param_members TupleDescFlat[]
		if #param_members == 0 then
			pp:unit(pp:_color())
			pp:unit("()")
			pp:unit(pp:_resetcolor())
		else
			tuple_type_helper(pp, param_members, param_names)
		end
	elseif result_is_destructure then
		---@cast param_names ArrayValue
		-- tuple_elim on params but params aren't a tuple type???
		-- probably shouldn't happen, but here's a handler
		pp:unit(pp:_color())
		pp:unit("(")
		pp:unit(pp:_resetcolor())

		for i, name in param_names:ipairs() do
			if i > 1 then
				pp:unit(" ")
			end
			pp:unit(name)
		end

		pp:unit(pp:_color())
		pp:unit(") : ")
		pp:unit(pp:_resetcolor())

		pp:any(param_type, context)
	else
		pp:unit(param_name)

		pp:unit(pp:_color())
		pp:unit(" : ")
		pp:unit(pp:_resetcolor())

		pp:any(param_type, context)
	end

	pp:unit(pp:_color())
	pp:unit(" -> ")
	pp:unit(pp:_resetcolor())

	if not result_is_readable then
		pp:any(result_type, context)
	elseif result_is_tuple_type then
		---@cast result_members TupleDescFlat[]
		if #result_members == 0 then
			pp:unit(pp:_color())
			pp:unit("()")
			pp:unit(pp:_resetcolor())
		else
			tuple_type_helper(pp, result_members)
		end
	else
		pp:any(result_body, result_context)
	end

	pp:_exit()
end

---@param pp PrettyPrint
---@param context AnyContext
function typed_term_override_pretty:host_function_type(pp, context)
	local param_type, result_type, _ = self:unwrap_host_function_type()
	context = ensure_context(context)
	local result_context = context
	local param_is_tuple_type, param_desc = param_type:as_host_tuple_type()
	local result_is_readable, param_name, result_body = result_type:as_lambda()
	local result_is_destructure, result_is_rename, param_names, result_is_tuple_type, result_desc
	if result_is_readable then
		result_context = result_context:append(param_name)
		result_is_destructure, result_is_rename, param_names, result_body, result_context =
			typed_destructure_helper(result_body, result_context)
		if result_is_rename then
			---@cast param_names string
			param_name = param_names
			result_is_destructure = false
		end
		result_is_tuple_type, result_desc = result_body:as_host_tuple_type()
	end

	local param_members
	if param_is_tuple_type then
		param_is_tuple_type, param_members = typed_tuple_type_flatten(param_desc, context)
	end

	local result_members
	if result_is_readable and result_is_tuple_type then
		result_is_tuple_type, result_members = typed_tuple_type_flatten(result_desc, result_context)
	end

	pp:_enter()

	pp:unit(pp:_color())
	pp:unit("typed.host-Π ")
	pp:unit(pp:_resetcolor())

	if not result_is_readable then
		pp:any(param_type, context)
	elseif param_is_tuple_type and result_is_destructure then
		---@cast param_names ArrayValue
		---@cast param_members TupleDescFlat[]
		if #param_members == 0 then
			pp:unit(pp:_color())
			pp:unit("()")
			pp:unit(pp:_resetcolor())
		else
			tuple_type_helper(pp, param_members, param_names)
		end
	elseif result_is_destructure then
		---@cast param_names ArrayValue
		-- tuple_elim on params but params aren't a tuple type???
		-- probably shouldn't happen, but here's a handler
		pp:unit(pp:_color())
		pp:unit("(")
		pp:unit(pp:_resetcolor())

		for i, name in param_names:ipairs() do
			if i > 1 then
				pp:unit(" ")
			end
			pp:unit(name)
		end

		pp:unit(pp:_color())
		pp:unit(") : ")
		pp:unit(pp:_resetcolor())

		pp:any(param_type, context)
	else
		pp:unit(param_name)

		pp:unit(pp:_color())
		pp:unit(" : ")
		pp:unit(pp:_resetcolor())

		pp:any(param_type, context)
	end

	pp:unit(pp:_color())
	pp:unit(" -> ")
	pp:unit(pp:_resetcolor())

	if not result_is_readable then
		pp:any(result_type, context)
	elseif result_is_tuple_type then
		---@cast result_members TupleDescFlat[]
		if #result_members == 0 then
			pp:unit(pp:_color())
			pp:unit("()")
			pp:unit(pp:_resetcolor())
		else
			tuple_type_helper(pp, result_members)
		end
	else
		pp:any(result_body, result_context)
	end

	pp:_exit()
end

---@param pp PrettyPrint
function value_override_pretty:pi(pp)
	local param_type, param_info, result_type, result_info = self:unwrap_pi()
	local visible = param_info:unwrap_param_info():unwrap_visibility()
	local pure = result_info:unwrap_result_info():unwrap_result_info()
	local param_is_tuple_type, param_desc = as_any_tuple_type(param_type)
	local result_is_readable, param_name, result_code, result_capture = result_type:as_closure()
	local result_context, result_is_destructure, result_is_rename, param_names, result_is_tuple_type, result_desc
	if result_is_readable then
		result_context = ensure_context(result_capture)
		result_context = result_context:append(param_name)
		result_is_destructure, result_is_rename, param_names, result_code, result_context =
			typed_destructure_helper(result_code, result_context)
		if result_is_rename then
			---@cast param_names string
			param_name = param_names
			result_is_destructure = false
		end
		result_is_tuple_type, result_desc = as_any_tuple_type(result_code)
	end

	local param_members
	if param_is_tuple_type then
		param_is_tuple_type, param_members = value_tuple_type_flatten(param_desc)
	end

	local result_members
	if result_is_readable and result_is_tuple_type then
		result_is_tuple_type, result_members = typed_tuple_type_flatten(result_desc, result_context)
	end

	pp:_enter()

	pp:unit(pp:_color())
<<<<<<< HEAD
	pp:unit("value.\u{03A0} <")
	pp:any(visible)
	pp:unit(", ")
	pp:any(pure)
	pp:unit("> ")
=======
	pp:unit("value.Π ")
>>>>>>> 5d724f73
	pp:unit(pp:_resetcolor())

	if not result_is_readable then
		pp:any(param_type)
	elseif param_is_tuple_type and result_is_destructure then
		---@cast param_names ArrayValue
		---@cast param_members TupleDescFlat[]
		if #param_members == 0 then
			pp:unit(pp:_color())
			pp:unit("()")
			pp:unit(pp:_resetcolor())
		else
			tuple_type_helper(pp, param_members, param_names)
		end
	elseif result_is_destructure then
		---@cast param_names ArrayValue
		-- tuple_elim on params but params aren't a tuple type???
		-- probably shouldn't happen, but here's a handler
		pp:unit(pp:_color())
		pp:unit("(")
		pp:unit(pp:_resetcolor())

		for i, name in param_names:ipairs() do
			if i > 1 then
				pp:unit(" ")
			end
			pp:unit(name)
		end

		pp:unit(pp:_color())
		pp:unit(") : ")
		pp:unit(pp:_resetcolor())

		pp:any(param_type)
	else
		pp:unit(param_name)

		pp:unit(pp:_color())
		pp:unit(" : ")
		pp:unit(pp:_resetcolor())

		pp:any(param_type)
	end

	pp:unit(pp:_color())
	pp:unit(" -> ")
	pp:unit(pp:_resetcolor())

	if not result_is_readable then
		pp:any(result_type)
	elseif result_is_tuple_type then
		---@cast result_members TupleDescFlat[]
		if #result_members == 0 then
			pp:unit(pp:_color())
			pp:unit("()")
			pp:unit(pp:_resetcolor())
		else
			tuple_type_helper(pp, result_members)
		end
	else
		pp:any(result_code, result_context)
	end

	pp:_exit()
end

---@param pp PrettyPrint
function value_override_pretty:host_function_type(pp)
	local param_type, result_type, _ = self:unwrap_host_function_type()
	local param_is_tuple_type, param_desc = param_type:as_host_tuple_type()
	local result_is_readable, param_name, result_code, result_capture = result_type:as_closure()
	local result_context, result_is_destructure, result_is_rename, param_names, result_is_tuple_type, result_desc
	if result_is_readable then
		result_context = ensure_context(result_capture)
		result_context = result_context:append(param_name)
		result_is_destructure, result_is_rename, param_names, result_code, result_context =
			typed_destructure_helper(result_code, result_context)
		if result_is_rename then
			---@cast param_names string
			param_name = param_names
			result_is_destructure = false
		end
		result_is_tuple_type, result_desc = result_code:as_host_tuple_type()
	end

	local param_members
	if param_is_tuple_type then
		param_is_tuple_type, param_members = value_tuple_type_flatten(param_desc)
	end

	local result_members
	if result_is_readable and result_is_tuple_type then
		result_is_tuple_type, result_members = typed_tuple_type_flatten(result_desc, result_context)
	end

	pp:_enter()

	pp:unit(pp:_color())
	pp:unit("value.host-Π ")
	pp:unit(pp:_resetcolor())

	if not result_is_readable then
		pp:any(param_type)
	elseif param_is_tuple_type and result_is_destructure then
		---@cast param_names ArrayValue
		---@cast param_members TupleDescFlat[]
		if #param_members == 0 then
			pp:unit(pp:_color())
			pp:unit("()")
			pp:unit(pp:_resetcolor())
		else
			tuple_type_helper(pp, param_members, param_names)
		end
	elseif result_is_destructure then
		---@cast param_names ArrayValue
		-- tuple_elim on params but params aren't a tuple type???
		-- probably shouldn't happen, but here's a handler
		pp:unit(pp:_color())
		pp:unit("(")
		pp:unit(pp:_resetcolor())

		for i, name in param_names:ipairs() do
			if i > 1 then
				pp:unit(" ")
			end
			pp:unit(name)
		end

		pp:unit(pp:_color())
		pp:unit(") : ")
		pp:unit(pp:_resetcolor())

		pp:any(param_type)
	else
		pp:unit(param_name)

		pp:unit(pp:_color())
		pp:unit(" : ")
		pp:unit(pp:_resetcolor())

		pp:any(param_type)
	end

	pp:unit(pp:_color())
	pp:unit(" -> ")
	pp:unit(pp:_resetcolor())

	if not result_is_readable then
		pp:any(result_type)
	elseif result_is_tuple_type then
		---@cast result_members TupleDescFlat[]
		if #result_members == 0 then
			pp:unit(pp:_color())
			pp:unit("()")
			pp:unit(pp:_resetcolor())
		else
			tuple_type_helper(pp, result_members)
		end
	else
		pp:any(result_code, result_context)
	end

	pp:_exit()
end

---@param pp PrettyPrint
---@param context AnyContext
function inferrable_term_override_pretty:application(pp, context)
	local f, arg = self:unwrap_application()
	context = ensure_context(context)

	-- handle nested applications
	---@param f inferrable
	---@param arg checkable
	local function application_inner(f, arg)
		local f_is_application, f_f, f_arg = f:as_application()
		local f_is_typed, _, _, f_typed_term = f:as_typed()
		local f_is_bound_variable, f_index = false, 0
		if f_is_typed then
			f_is_bound_variable, f_index = f_typed_term:as_bound_variable()
		end

		pp:_enter()

		-- print pretty on certain conditions, or fall back to apply()
		if
			(f_is_application or (f_is_typed and f_is_bound_variable and context:len() >= f_index))
			and (arg:is_tuple_cons() or arg:is_host_tuple_cons())
		then
			if f_is_application then
				application_inner(f_f, f_arg)
			else
				pp:unit(context:get_name(f_index))
			end

			local ok, elements = arg:as_tuple_cons()
			elements = ok and elements or arg:unwrap_host_tuple_cons()

			pp:unit(pp:_color())
			pp:unit("(")
			pp:unit(pp:_resetcolor())

			for i, arg in elements:ipairs() do
				if i > 1 then
					pp:unit(pp:_color())
					pp:unit(", ")
					pp:unit(pp:_resetcolor())
				end

				pp:any(arg, context)
			end

			pp:unit(pp:_color())
			pp:unit(")")
			pp:unit(pp:_resetcolor())
		else
			-- if we're here then the args are probably horrible
			-- add some newlines
			pp:unit(pp:_color())
			pp:unit("inferrable.apply(")
			pp:unit(pp:_resetcolor())
			pp:unit("\n")

			pp:_indent()

			pp:_prefix()
			pp:any(f, context)
			pp:unit(pp:_color())
			pp:unit(",")
			pp:unit(pp:_resetcolor())
			pp:unit("\n")

			pp:_prefix()
			pp:any(arg, context)
			pp:unit("\n")

			pp:_dedent()

			pp:_prefix()
			pp:unit(pp:_color())
			pp:unit(")")
			pp:unit(pp:_resetcolor())
		end

		pp:_exit()
	end

	application_inner(f, arg)
end

---@param pp PrettyPrint
---@param context AnyContext
function typed_term_override_pretty:application(pp, context)
	local f, arg = self:unwrap_application()
	context = ensure_context(context)

	--- handle nested applications
	---@param f typed
	---@param arg typed
	local function application_inner(f, arg)
		local f_is_application, f_f, f_arg = f:as_application()
		local f_is_bound_variable, f_index = f:as_bound_variable()

		pp:_enter()

		-- print pretty on certain conditions, or fall back to apply()
		if
			(f_is_application or (f_is_bound_variable and context:len() >= f_index))
			and (arg:is_tuple_cons() or arg:is_host_tuple_cons())
		then
			if f_is_application then
				application_inner(f_f, f_arg)
			else
				pp:unit(context:get_name(f_index))
			end

			local ok, elements = arg:as_tuple_cons()
			elements = ok and elements or arg:unwrap_host_tuple_cons()

			pp:unit(pp:_color())
			pp:unit("(")
			pp:unit(pp:_resetcolor())

			for i, arg in elements:ipairs() do
				if i > 1 then
					pp:unit(pp:_color())
					pp:unit(", ")
					pp:unit(pp:_resetcolor())
				end

				pp:any(arg, context)
			end

			pp:unit(pp:_color())
			pp:unit(")")
			pp:unit(pp:_resetcolor())
		else
			-- if we're here then the args are probably horrible
			-- add some newlines
			pp:unit(pp:_color())
			pp:unit("typed.apply(")
			pp:unit(pp:_resetcolor())
			pp:unit("\n")

			pp:_indent()

			pp:_prefix()
			pp:any(f, context)
			pp:unit(pp:_color())
			pp:unit(",")
			pp:unit(pp:_resetcolor())
			pp:unit("\n")

			pp:_prefix()
			pp:any(arg, context)
			pp:unit("\n")

			pp:_dedent()

			pp:_prefix()
			pp:unit(pp:_color())
			pp:unit(")")
			pp:unit(pp:_resetcolor())
		end

		pp:_exit()
	end

	application_inner(f, arg)
end

---@param pp PrettyPrint
---@param context AnyContext
function inferrable_term_override_pretty:tuple_type(pp, context)
	local desc = self:unwrap_tuple_type()
	context = ensure_context(context)
	local ok, members = inferrable_tuple_type_flatten(desc, context)

	pp:_enter()

	pp:unit(pp:_color())
	pp:unit("inferrable.tuple_type[")
	pp:unit(pp:_resetcolor())

	if ok then
		---@cast members TupleDescFlat[]
		tuple_type_helper(pp, members)
	else
		members = inferrable_tuple_type_hydraulicpress(desc)

		for i, f in ipairs(members) do
			if i > 1 then
				pp:unit(pp:_color())
				pp:unit(", ")
				pp:unit(pp:_resetcolor())
			end

			pp:any(f, context)
		end
	end

	pp:unit(pp:_color())
	pp:unit("]")
	pp:unit(pp:_resetcolor())

	pp:_exit()
end

---@param pp PrettyPrint
---@param context AnyContext
function inferrable_term_override_pretty:host_tuple_type(pp, context)
	local desc = self:unwrap_host_tuple_type()
	context = ensure_context(context)
	local ok, members = inferrable_tuple_type_flatten(desc, context)

	pp:_enter()

	pp:unit(pp:_color())
	pp:unit("inferrable.host_tuple_type[")
	pp:unit(pp:_resetcolor())

	if ok then
		---@cast members TupleDescFlat[]
		tuple_type_helper(pp, members)
	else
		members = inferrable_tuple_type_hydraulicpress(desc)

		for i, f in ipairs(members) do
			if i > 1 then
				pp:unit(pp:_color())
				pp:unit(", ")
				pp:unit(pp:_resetcolor())
			end

			pp:any(f, context)
		end
	end

	pp:unit(pp:_color())
	pp:unit("]")
	pp:unit(pp:_resetcolor())

	pp:_exit()
end

---@param pp PrettyPrint
---@param context AnyContext
function typed_term_override_pretty:tuple_type(pp, context)
	local desc = self:unwrap_tuple_type()
	context = ensure_context(context)
	local ok, members = typed_tuple_type_flatten(desc, context)

	pp:_enter()

	pp:unit(pp:_color())
	pp:unit("typed.tuple_type[")
	pp:unit(pp:_resetcolor())

	if ok then
		---@cast members TupleDescFlat[]
		tuple_type_helper(pp, members)
	else
		members = typed_tuple_type_hydraulicpress(desc)

		for i, f in ipairs(members) do
			if i > 1 then
				pp:unit(pp:_color())
				pp:unit(", ")
				pp:unit(pp:_resetcolor())
			end

			pp:any(f, context)
		end
	end

	pp:unit(pp:_color())
	pp:unit("]")
	pp:unit(pp:_resetcolor())

	pp:_exit()
end

---@param pp PrettyPrint
---@param context AnyContext
function typed_term_override_pretty:host_tuple_type(pp, context)
	local desc = self:unwrap_host_tuple_type()
	context = ensure_context(context)
	local ok, members = typed_tuple_type_flatten(desc, context)

	pp:_enter()

	pp:unit(pp:_color())
	pp:unit("typed.host_tuple_type[")
	pp:unit(pp:_resetcolor())

	if ok then
		---@cast members TupleDescFlat[]
		tuple_type_helper(pp, members)
	else
		members = typed_tuple_type_hydraulicpress(desc)

		for i, f in ipairs(members) do
			if i > 1 then
				pp:unit(pp:_color())
				pp:unit(", ")
				pp:unit(pp:_resetcolor())
			end

			pp:any(f, context)
		end
	end

	pp:unit(pp:_color())
	pp:unit("]")
	pp:unit(pp:_resetcolor())

	pp:_exit()
end

---@param pp PrettyPrint
function value_override_pretty:tuple_type(pp)
	local desc = self:unwrap_tuple_type()
	local ok, members = value_tuple_type_flatten(desc)

	pp:_enter()

	pp:unit(pp:_color())
	pp:unit("value.tuple_type[")
	pp:unit(pp:_resetcolor())

	if ok then
		---@cast members TupleDescFlat[]
		tuple_type_helper(pp, members)
	else
		members = value_tuple_type_hydraulicpress(desc)

		for i, f in ipairs(members) do
			if i > 1 then
				pp:unit(pp:_color())
				pp:unit(", ")
				pp:unit(pp:_resetcolor())
			end

			pp:any(f)
		end
	end

	pp:unit(pp:_color())
	pp:unit("]")
	pp:unit(pp:_resetcolor())

	pp:_exit()
end

---@param pp PrettyPrint
function value_override_pretty:host_tuple_type(pp)
	local desc = self:unwrap_host_tuple_type()
	local ok, members = value_tuple_type_flatten(desc)

	pp:_enter()

	pp:unit(pp:_color())
	pp:unit("value.host_tuple_type[")
	pp:unit(pp:_resetcolor())

	if ok then
		---@cast members TupleDescFlat[]
		tuple_type_helper(pp, members)
	else
		members = value_tuple_type_hydraulicpress(desc)

		for i, f in ipairs(members) do
			if i > 1 then
				pp:unit(pp:_color())
				pp:unit(", ")
				pp:unit(pp:_resetcolor())
			end

			pp:any(f)
		end
	end

	pp:unit(pp:_color())
	pp:unit("]")
	pp:unit(pp:_resetcolor())

	pp:_exit()
end

---@param pp PrettyPrint
function value_override_pretty:neutral(pp)
	local desc = self:unwrap_neutral()

	pp:_enter()

	if desc:is_free() and desc:unwrap_free():is_metavariable() then
		local mt = desc:unwrap_free():unwrap_metavariable()
		pp:unit(pp:_color())
		pp:unit("\u{2A64} " .. mt.value .. ":" .. mt.usage .. "|" .. mt.block_level .. " \u{2A65}")
		pp:unit(pp:_resetcolor())
	else
		pp:unit(pp:_color())
		pp:unit("value.neutral[")
		pp:unit(pp:_resetcolor())
		pp:any(desc)
		pp:unit(pp:_color())
		pp:unit("]")
		pp:unit(pp:_resetcolor())
	end

	pp:_exit()
end

---@param pp PrettyPrint
---@param context AnyContext
function typed_term_override_pretty:tuple_element_access(pp, context)
	local subject, index = self:unwrap_tuple_element_access()
	context = ensure_context(context)
	local subject_is_bound_variable, subject_index = subject:as_bound_variable()

	if subject_is_bound_variable and context:len() >= subject_index then
		pp:_enter()

		pp:unit(context:get_name(subject_index))

		pp:unit(pp:_color())
		pp:unit(".")
		pp:unit(pp:_resetcolor())

		pp:unit(tostring(index))

		pp:_exit()
	else
		pp:record("typed.tuple_element_access", { { "subject", subject }, { "index", index } }, context)
	end
end

---@param pp PrettyPrint
---@param context AnyContext
function typed_term_override_pretty:host_intrinsic(pp, context)
	local source, _ = self:unwrap_host_intrinsic()

	pp:_enter()

	pp:unit(pp:_color())
	pp:unit("typed.host_intrinsic ")
	pp:unit(pp:_resetcolor())

	local source_text
	local ok, source_val = source:as_literal()
	if ok then
		ok, source_text = source_val:as_host_value()
	end
	if ok and type(source_text) == "string" then
		-- trim initial newlines
		-- get first line
		-- ellipsize further lines
		local source_print = string.gsub(source_text, "^%c*(%C*)(.*)", function(visible, rest)
			if #rest > 0 then
				return visible .. " ..."
			else
				return visible
			end
		end)

		pp:any(source_print)
	else
		pp:any(source, context)
	end

	pp:_exit()
end

return function(args)
	typechecking_context_type = args.typechecking_context_type
	runtime_context_type = args.runtime_context_type
	DescCons = args.DescCons
	return {
		checkable_term_override_pretty = checkable_term_override_pretty,
		inferrable_term_override_pretty = inferrable_term_override_pretty,
		typed_term_override_pretty = typed_term_override_pretty,
		value_override_pretty = value_override_pretty,
		binding_override_pretty = binding_override_pretty,
	}
end<|MERGE_RESOLUTION|>--- conflicted
+++ resolved
@@ -726,15 +726,11 @@
 	pp:_enter()
 
 	pp:unit(pp:_color())
-<<<<<<< HEAD
-	pp:unit("binding.\u{03BB} <")
+	pp:unit("binding.λ <")
 	pp:any(visible)
 	pp:unit(", ")
 	pp:any(pure)
 	pp:unit("> ")
-=======
-	pp:unit("binding.λ ")
->>>>>>> 5d724f73
 	pp:unit(pp:_resetcolor())
 
 	pp:unit(param_name)
@@ -770,15 +766,11 @@
 	pp:_enter()
 
 	pp:unit(pp:_color())
-<<<<<<< HEAD
-	pp:unit("inferrable.\u{03BB} <")
+	pp:unit("inferrable.λ <")
 	pp:any(visible)
 	pp:unit(", ")
 	pp:any(pure)
 	pp:unit("> ")
-=======
-	pp:unit("inferrable.λ ")
->>>>>>> 5d724f73
 	pp:unit(pp:_resetcolor())
 
 	if is_tuple_type and is_destructure then
@@ -985,15 +977,11 @@
 	pp:_enter()
 
 	pp:unit(pp:_color())
-<<<<<<< HEAD
-	pp:unit("inferrable.\u{03A0} <")
+	pp:unit("inferrable.Π <")
 	pp:any(param_info)
 	pp:unit(", ")
 	pp:any(result_info)
 	pp:unit("> ")
-=======
-	pp:unit("inferrable.Π ")
->>>>>>> 5d724f73
 	pp:unit(pp:_resetcolor())
 
 	if not result_is_readable then
@@ -1198,15 +1186,11 @@
 	pp:_enter()
 
 	pp:unit(pp:_color())
-<<<<<<< HEAD
-	pp:unit("typed.\u{03A0} <")
+	pp:unit("typed.Π <")
 	pp:any(param_info)
 	pp:unit(", ")
 	pp:any(result_info)
 	pp:unit("> ")
-=======
-	pp:unit("typed.Π ")
->>>>>>> 5d724f73
 	pp:unit(pp:_resetcolor())
 
 	if not result_is_readable then
@@ -1408,15 +1392,11 @@
 	pp:_enter()
 
 	pp:unit(pp:_color())
-<<<<<<< HEAD
-	pp:unit("value.\u{03A0} <")
+	pp:unit("value.Π <")
 	pp:any(visible)
 	pp:unit(", ")
 	pp:any(pure)
 	pp:unit("> ")
-=======
-	pp:unit("value.Π ")
->>>>>>> 5d724f73
 	pp:unit(pp:_resetcolor())
 
 	if not result_is_readable then
@@ -1975,7 +1955,7 @@
 	if desc:is_free() and desc:unwrap_free():is_metavariable() then
 		local mt = desc:unwrap_free():unwrap_metavariable()
 		pp:unit(pp:_color())
-		pp:unit("\u{2A64} " .. mt.value .. ":" .. mt.usage .. "|" .. mt.block_level .. " \u{2A65}")
+		pp:unit("⩤ " .. mt.value .. ":" .. mt.usage .. "|" .. mt.block_level .. " ⩥")
 		pp:unit(pp:_resetcolor())
 	else
 		pp:unit(pp:_color())
