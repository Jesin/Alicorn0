--- conflicted
+++ resolved
@@ -13,10 +13,7 @@
 local gen = require "terms-generators"
 local derivers = require "derivers"
 local traits = require "traits"
-<<<<<<< HEAD
-=======
 local U = require "alicorn-utils"
->>>>>>> 80fc7950
 
 local format = require "format"
 
