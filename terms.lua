--- conflicted
+++ resolved
@@ -196,16 +196,9 @@
 	val = val or value.neutral(neutral_value.free(free.placeholder(self:len() + 1, placeholder_debug(name, anchor))))
 	local copy = {
 		bindings = self.bindings:append({ name = name, type = type }),
-<<<<<<< HEAD
-		runtime_context = self.runtime_context:append(val, name),
-=======
 		runtime_context = self.runtime_context:append(
-			val
-				or value.neutral(
-					neutral_value.free(free.placeholder(self:len() + 1, placeholder_debug(name, start_anchor)))
-				)
+			val or value.neutral(neutral_value.free(free.placeholder(self:len() + 1, placeholder_debug(name, anchor))))
 		),
->>>>>>> b478a8ed
 	}
 	return setmetatable(copy, typechecking_context_mt)
 end
@@ -456,14 +449,17 @@
 		"position",
 		anchor_type,
 	} },
-	{ "composition", {
-		"left",
-		constraintcause,
-		"right",
-		constraintcause,
-		"position",
-		anchor_type,
-	} },
+	{
+		"composition",
+		{
+			"left",
+			constraintcause,
+			"right",
+			constraintcause,
+			"position",
+			anchor_type,
+		},
+	},
 	{
 		"leftcall_discharge",
 		{
