-- provide ways to construct all terms
-- checker untyped term and typechecking context -> typed term
-- evaluator takes typed term and runtime context -> value

-- type checker monad
-- error handling and metavariable unification facilities
--
-- typechecker is allowed to fail, typechecker monad carries failures upwards
--   for now fail fast, but design should vaguely support multiple failures

-- metavariable unification
--   a metavariable is like a variable butmore meta
--   create a set of variables -> feed into code -> evaluate with respect to them
--   in order for the values produced by these two invocations to be the same, what would the metavariales need to be bound to?
--   (this is like symbolic execution)
--
-- in the typechecking monad we create a metavariable which takes a type and produces a term or value of that type and
-- we can unfy two values against each other to solve their metavariables or it can fail
-- for now unification with equality is the only kind of constraint. eventuall may be others but that's hard/no need right now

-- we will use lua errors for handling here - use if, error not assert so JIT understands
-- metavariables = table, edit the table, this is the stateful bit the monad has
-- methods on metavariable that bind equal to some value, if it is already bound it has to unify which can fail, failure cascades
-- thing passed to bind equl method on metavariable is a 'value' - enumerated datatype, like term but less cases
--   scaffolding - need to add cases here foreach new value variant
--
-- create metavariable, pass in as arg to lambda, get back result, unify against another type
--   it's ok if a metavariable never gets constrained during part of typechecking
-- give metavariables sequential ids (tracked in typechecker_state)

-- metavariable state transitions, can skip steps but must always move down

-- unbound
-- vvv
-- bound to exactly another metavariable - have a reference to a metavariable
-- vvv
-- bound to a value - have a reference to a value

-- when binding to another metavariable bind the one with a greater index to the lesser index

local metalang = require "./metalanguage"
--local types = require "./typesystem"

local fibbuf = require "./fibonacci-buffer"

local gen = require "./terms-generators"
local derivers = require "./derivers"
local map = gen.declare_map
local array = gen.declare_array

local function getmvinfo(id, mvs)
	if mvs == nil then
		return
	end
	-- if this is slow fixme later
	return mvs[id] or getmvinfo(id, mvs.prev_mvs)
end

local metavariable_mt

metavariable_mt = {
	__index = {
		get_value = function(self)
			local canonical = self:get_canonical()
			local canonical_info = getmvinfo(canonical.id, self.typechecker_state.mvs)
			return canonical_info.bound_value or values.free(free.metavariable(canonical))
		end,
		get_canonical = function(self)
			local canonical_id = self.typechecker_state:get_canonical_id(self.id)

			if canonical_id ~= self.id then
				return setmetatable({
					id = canonical_id,
					typechecker_state = self.typechecker_state,
				}, metavariable_mt):get_canonical()
			end

			return self
		end,
		-- this gets called to bind to any value that isn't another metavariable
		bind_value = function(self, value)
			-- FIXME: if value is a metavariable (free w/ metavariable) call bind_metavariable here?
			local canonical = self:get_canonical()
			local canonical_info = getmvinfo(canonical.id, self.typechecker_state.mvs)
			if canonical_info.bound_value and canonical_info.bound_value ~= value then
				-- unify the two values, throws lua error if can't
				value = canonical_info.bound_value:unify(value)
			end
			self.typechecker_state.mvs[canonical.id] = {
				bound_value = value,
			}
			return value
		end,
		bind_metavariable = function(self, other)
			if self == other then
				return
			end

			if getmetatable(other) ~= metavariable_mt then
				p(self, other, getmetatable(self), getmetatable(other))
				error("metavariable.bind should only be called with metavariable as arg")
			end

			if self.typechecker_state ~= other.typechecker_state then
				error("trying to mix metavariables from different typechecker_states")
			end

			if self.id == other.id then
				return
			end

			if self.id < other.id then
				return other:bind_metavariable(self)
			end

			local this = getmvinfo(self.id, self.typechecker_state.mvs)
			if this.bound_value then
				error("metavariable is already bound to a value")
			end

			self.typechecker_state.mvs[self.id] = {
				bound_mv_id = other.id,
			}
		end,
	},
}
local metavariable_type = gen.declare_foreign(gen.metatable_equality(metavariable_mt))

local typechecker_state_mt
typechecker_state_mt = {
	__index = {
		metavariable = function(self) -- -> metavariable instance
			self.next_metavariable_id = self.next_metavariable_id + 1
			self.mvs[self.next_metavariable_id] = {}
			return setmetatable({
				id = self.next_metavariable_id,
				typechecker_state = self,
			}, metavariable_mt)
		end,
		get_canonical_id = function(self, mv_id) -- -> number
			local mvinfo = getmvinfo(mv_id, self.mvs)
			if mvinfo.bound_mv_id then
				local final_id = self:get_canonical_id(mvinfo.bound_mv_id)
				if final_id ~= mvinfo.bound_mv_id then
					-- ok to mutate rather than setting in self.mvs here as collapsing chain is idempotent
					mvinfo.bound_mv_id = final_id
				end
				return final_id
			end
			return mv_id
		end,
	},
}

local function typechecker_state()
	return setmetatable({
		next_metavariable_id = 0,
		mvs = { prev_mvs = nil },
	}, typechecker_state_mt)
end

-- freeze and then commit or revert
-- like a transaction
local function speculate(f, ...)
	mvs = {
		prev_mvs = mvs,
	}
	local commit, result = f(...)
	if commit then
		-- commit
		for k, v in pairs(mvs) do
			if k ~= "prev_mvs" then
				prev_mvs[k] = mvs[k]
			end
		end
		mvs = mvs.prev_mvs
		return result
	else
		-- revert
		mvs = mvs.prev_mvs
		-- intentionally don't return result if set if not committing to prevent smuggling out of execution
		return nil
	end
end

local checkable_term = gen.declare_type()
local inferrable_term = gen.declare_type()
local typed_term = gen.declare_type()
local free = gen.declare_type()
local placeholder_debug = gen.declare_type()
local value = gen.declare_type()
local neutral_value = gen.declare_type()
local binding = gen.declare_type()
local expression_goal = gen.declare_type()

local runtime_context_mt

---@class RuntimeContext
---@field bindings unknown
local RuntimeContext = {}
function RuntimeContext:get(index)
	return self.bindings:get(index)
end
function RuntimeContext:append(value)
	-- TODO: typecheck
	local copy = { bindings = self.bindings:append(value) }
	return setmetatable(copy, runtime_context_mt)
end

runtime_context_mt = {
	__index = RuntimeContext,
}

local function runtime_context()
	local self = {}
	self.bindings = fibbuf()
	return setmetatable(self, runtime_context_mt)
end

local typechecking_context_mt

---@class TypecheckingContext
---@field runtime_context RuntimeContext
---@field bindings unknown
local TypecheckingContext = {}
---get the name of a binding in a TypecheckingContext
---@param index integer
---@return string
function TypecheckingContext:get_name(index)
	return self.bindings:get(index).name
end
function TypecheckingContext:dump_names()
	for i = 1, #self do
		print(i, self:get_name(i))
	end
end
function TypecheckingContext:format_names()
	local msg = ""
	for i = 1, #self do
		msg = msg .. tostring(i) .. "\t" .. self:get_name(i) .. "\n"
	end
	return msg
end
function TypecheckingContext:get_type(index)
	return self.bindings:get(index).type
end
function TypecheckingContext:get_runtime_context()
	return self.runtime_context
end
function TypecheckingContext:append(name, type, val, anchor) -- value is optional, anchor is optional
	-- TODO: typecheck
	if name == nil or type == nil then
		error("bug!!!")
	end
	if value.value_check(type) ~= true then
		print("type", type)
		p(type)
		for k, v in pairs(type) do
			print(k, v)
		end
		print(getmetatable(type))
		error "TypecheckingContext:append type parameter of wrong type"
	end
	if type:is_closure() then
		error "BUG!!!"
	end
	local copy = {
		bindings = self.bindings:append({ name = name, type = type }),
		runtime_context = self.runtime_context:append(
			val or value.neutral(neutral_value.free(free.placeholder(#self + 1, placeholder_debug(name, anchor))))
		),
	}
	return setmetatable(copy, typechecking_context_mt)
end

typechecking_context_mt = {
	__index = TypecheckingContext,
	__len = function(self)
		return self.bindings:len()
	end,
}

local function typechecking_context()
	local self = {}
	self.bindings = fibbuf()
	self.runtime_context = runtime_context()
	return setmetatable(self, typechecking_context_mt)
end

-- empty for now, just used to mark the table
local module_mt = {}

local runtime_context_type = gen.declare_foreign(gen.metatable_equality(runtime_context_mt))
local typechecking_context_type = gen.declare_foreign(gen.metatable_equality(typechecking_context_mt))
local prim_user_defined_id = gen.declare_foreign(function(val)
	return type(val) == "table" and type(val.name) == "string"
end)

expression_goal:define_enum("expression_goal", {
	-- infer
	{ "infer" },
	-- check to a goal type
	{ "check", {
		"goal_type",
		value,
	} },
	{
		"mechanism",
		{
			-- TODO
			"TODO",
			value,
		},
	},
})

-- terms that don't have a body yet
binding:define_enum("binding", {
	{ "let", {
		"name",
		gen.builtin_string,
		"expr",
		inferrable_term,
	} },
	{ "tuple_elim", {
		"names",
		array(gen.builtin_string),
		"subject",
		inferrable_term,
	} },
	{
		"annotated_lambda",
		{
			"param_name",
			gen.builtin_string,
			"param_annotation",
			inferrable_term,
			"anchor",
			gen.anchor_type,
		},
	},
})

local binding_override_pretty = {
	let = function(self, pp)
		local name, expr = self:unwrap_let()

		pp:_enter()

		pp:unit(pp:_color())
		pp:unit("binding.let ")
		pp:unit(pp:_resetcolor())

		pp:unit(name)

		pp:unit(pp:_color())
		pp:unit(" = ")
		pp:unit(pp:_resetcolor())

		pp:any(expr)

		pp:_exit()
	end,
	tuple_elim = function(self, pp)
		local names, subject = self:unwrap_tuple_elim()

		pp:_enter()

		pp:unit(pp:_color())
		pp:unit("binding.let (")
		pp:unit(pp:_resetcolor())

		for i, name in names:ipairs() do
			if i > 1 then
				pp:unit(", ")
			end
			pp:unit(name)
		end

		pp:unit(pp:_color())
		pp:unit(") = ")
		pp:unit(pp:_resetcolor())

		pp:any(subject)

		pp:_exit()
	end,
	annotated_lambda = function(self, pp)
		local param_name, param_annotation, anchor = self:unwrap_annotated_lambda()

		pp:_enter()

		pp:unit(pp:_color())
		pp:unit("binding.\u{03BB} ")
		pp:unit(pp:_resetcolor())

		pp:unit(param_name)

		pp:unit(pp:_color())
		pp:unit(" : ")
		pp:unit(pp:_resetcolor())

		pp:any(param_annotation)

		pp:_exit()
	end,
}

-- checkable terms need a goal type to typecheck against
checkable_term:define_enum("checkable", {
	{ "inferrable", { "inferrable_term", inferrable_term } },
	{ "tuple_cons", { "elements", array(checkable_term) } },
	{ "prim_tuple_cons", { "elements", array(checkable_term) } },
	{ "lambda", {
		"param_name",
		gen.builtin_string,
		"body",
		checkable_term,
	} },
	-- TODO: enum_cons
})
-- inferrable terms can have their type inferred / don't need a goal type
inferrable_term:define_enum("inferrable", {
	{ "bound_variable", { "index", gen.builtin_number } },
	{ "typed", {
		"type",
		value,
		"usage_counts",
		array(gen.builtin_number),
		"typed_term",
		typed_term,
	} },
	{
		"annotated_lambda",
		{
			"param_name",
			gen.builtin_string,
			"param_annotation",
			inferrable_term,
			"body",
			inferrable_term,
			"anchor",
			gen.anchor_type,
		},
	},
	{
		"pi",
		{
			"param_type",
			inferrable_term,
			"param_info",
			checkable_term,
			"result_type",
			inferrable_term,
			"result_info",
			checkable_term,
		},
	},
	{ "application", {
		"f",
		inferrable_term,
		"arg",
		checkable_term,
	} },
	{ "tuple_cons", { "elements", array(inferrable_term) } },
	{
		"tuple_elim",
		{
			"names",
			array(gen.builtin_string),
			"subject",
			inferrable_term,
			"body",
			inferrable_term,
		},
	},
	{ "tuple_type", { "definition", inferrable_term } },
	{ "record_cons", { "fields", map(gen.builtin_string, inferrable_term) } },
	{
		"record_elim",
		{
			"subject",
			inferrable_term,
			"field_names",
			array(gen.builtin_string),
			"body",
			inferrable_term,
		},
	},
	{ "enum_cons", {
		"enum_type",
		value,
		"constructor",
		gen.builtin_string,
		"arg",
		inferrable_term,
	} },
	{ "enum_elim", {
		"subject",
		inferrable_term,
		"mechanism",
		inferrable_term,
	} },
	{ "enum_type", { "definition", inferrable_term } },
	{ "object_cons", { "methods", map(gen.builtin_string, inferrable_term) } },
	{ "object_elim", {
		"subject",
		inferrable_term,
		"mechanism",
		inferrable_term,
	} },
	{ "let", {
		"name",
		gen.builtin_string,
		"expr",
		inferrable_term,
		"body",
		inferrable_term,
	} },
	{ "operative_cons", {
		"operative_type",
		inferrable_term,
		"userdata",
		inferrable_term,
	} },
	{ "operative_type_cons", {
		"handler",
		checkable_term,
		"userdata_type",
		inferrable_term,
	} },
	{ "level_type" },
	{ "level0" },
	{ "level_suc", { "previous_level", inferrable_term } },
	{ "level_max", {
		"level_a",
		inferrable_term,
		"level_b",
		inferrable_term,
	} },
	--{"star"},
	--{"prop"},
	--{"prim"},
	{ "annotated", {
		"annotated_term",
		checkable_term,
		"annotated_type",
		inferrable_term,
	} },
	{ "prim_tuple_cons", { "elements", array(inferrable_term) } }, -- prim
	{
		"prim_user_defined_type_cons",
		{
			"id",
			prim_user_defined_id, -- prim_user_defined_type
			"family_args",
			array(inferrable_term), -- prim
		},
	},
	{ "prim_tuple_type", { "decls", inferrable_term } }, -- just like an ordinary tuple type but can only hold prims
	{
		"prim_function_type",
		{
			"param_type",
			inferrable_term, -- must be a prim_tuple_type
			-- primitive functions can only have explicit arguments
			"result_type",
			inferrable_term, -- must be a prim_tuple_type
			-- primitive functions can only be pure for now
		},
	},
	{ "prim_wrapped_type", { "type", inferrable_term } },
	{ "prim_unstrict_wrapped_type", { "type", inferrable_term } },
	{ "prim_wrap", { "content", inferrable_term } },
	{ "prim_unstrict_wrap", { "content", inferrable_term } },
	{ "prim_unwrap", { "container", inferrable_term } },
	{ "prim_unstrict_unwrap", { "container", inferrable_term } },
	{
		"prim_if",
		{
			"subject",
			checkable_term, -- checkable because we always know must be of prim_bool_type
			"consequent",
			inferrable_term,
			"alternate",
			inferrable_term,
		},
	},
	{
		"prim_intrinsic",
		{
			"source",
			checkable_term,
			"type",
			inferrable_term, --checkable_term,
			"anchor",
			gen.anchor_type,
		},
	},
})

-- the only difference compared to typed_tuple_type_inner is enum_type
local function inferrable_tuple_type_inner(definition, pp, depth)
	local enum_type, constructor, arg = definition:unwrap_enum_cons()
	if constructor == "empty" then
		if depth <= 1 then
			return depth, ""
		else
			pp:_indent()
			return depth, "\n" .. pp.prefix
		end
	elseif constructor == "cons" then
		local elements = arg:unwrap_tuple_cons()
		local definition = elements[1]
		local f = elements[2]
		local maxdepth, comma = inferrable_tuple_type_inner(definition, pp, depth + 1)
		pp:unit(comma)
		pp:any(f)
		local p = pp.prefix or ""
		return maxdepth, ",\n" .. p
	else
		error("override_pretty: inferrable.tuple_type: unknown tuple type data constructor")
	end
end
local inferrable_term_override_pretty = {
	typed = function(self, pp)
		local type, usage_counts, typed_term = self:unwrap_typed()

		pp:_enter()

		pp:unit(pp:_color())
		pp:unit("(")
		pp:unit(pp:_resetcolor())

		pp:any(typed_term)

		pp:unit(pp:_color())
		pp:unit(" : ")
		pp:unit(pp:_resetcolor())

		pp:any(type)

		pp:unit(pp:_color())
		pp:unit(")")
		pp:unit(pp:_resetcolor())

		pp:_exit()
	end,
	annotated_lambda = function(self, pp)
		local param_name, param_annotation, body, anchor = self:unwrap_annotated_lambda()

		pp:_enter()

		pp:unit(pp:_color())
		pp:unit("inferrable.\u{03BB} ")
		pp:unit(pp:_resetcolor())

		pp:unit(param_name)

		pp:unit(pp:_color())
		pp:unit(" : ")
		pp:unit(pp:_resetcolor())

		pp:any(param_annotation)

		pp:unit(pp:_color())
		pp:unit(" =")
		pp:unit(pp:_resetcolor())
		pp:unit("\n")

		pp:_indent()
		pp:_prefix()
		pp:any(body)
		pp:_dedent()

		pp:_exit()
	end,
	qtype = function(self, pp)
		local quantity, type = self:unwrap_qtype()
		pp:any(type)
	end,
	tuple_elim = function(self, pp)
		local names, subject, body = self:unwrap_tuple_elim()

		pp:_enter()

		pp:unit(pp:_color())
		pp:unit("inferrable.let (")
		pp:unit(pp:_resetcolor())

		for i, name in names:ipairs() do
			if i > 1 then
				pp:unit(", ")
			end
			pp:unit(name)
		end

		pp:unit(pp:_color())
		pp:unit(") = ")
		pp:unit(pp:_resetcolor())

		pp:any(subject)

		pp:unit(pp:_color())
		pp:unit(" in")
		pp:unit(pp:_resetcolor())
		pp:unit("\n")

		pp:_indent()
		pp:_prefix()
		pp:any(body)
		pp:_dedent()

		pp:_exit()
	end,
	tuple_type = function(self, pp)
		local definition = self:unwrap_tuple_type()

		pp:_enter()

		pp:unit(pp:_color())
		pp:unit("inferrable.tuple_type[")
		pp:unit(pp:_resetcolor())

		local enum_type, constructor, arg = definition:unwrap_enum_cons()
		local maxdepth = 0
		if enum_type == value.tuple_defn_type then
			maxdepth = inferrable_tuple_type_inner(definition, pp, 0)
		else
			pp:any(definition)
		end

		if maxdepth > 1 then
			pp:_dedent()
			pp:unit("\n")
		end

		pp:unit(pp:_color())
		pp:unit("]")
		pp:unit(pp:_resetcolor())

		pp:_exit()
	end,
	let = function(self, pp)
		local name, expr, body = self:unwrap_let()

		pp:_enter()

		pp:unit(pp:_color())
		pp:unit("inferrable.let ")
		pp:unit(pp:_resetcolor())

		pp:unit(name)

		pp:unit(pp:_color())
		pp:unit(" = ")
		pp:unit(pp:_resetcolor())

		pp:any(expr)

		pp:unit(pp:_color())
		pp:unit(" in")
		pp:unit(pp:_resetcolor())
		pp:unit("\n")

		pp:_indent()
		pp:_prefix()
		pp:any(body)
		pp:_dedent()

		pp:_exit()
	end,
}

-- typed terms have been typechecked but do not store their type internally
typed_term:define_enum("typed", {
	{ "bound_variable", { "index", gen.builtin_number } },
	{ "literal", { "literal_value", value } },
<<<<<<< HEAD
	{ "lambda", {
		"param_name",
		gen.builtin_string,
		"body",
		typed_term,
	} },
	{ "qtype", {
		"quantity",
		typed_term,
		"type",
		typed_term,
	} },
=======
	{ "lambda", { "body", typed_term } },
>>>>>>> 6defb74d
	{
		"pi",
		{
			"param_type",
			typed_term,
			"param_info",
			typed_term,
			"result_type",
			typed_term,
			"result_info",
			typed_term,
		},
	},
	{ "application", {
		"f",
		typed_term,
		"arg",
		typed_term,
	} },
	{ "let", {
		"name",
		gen.builtin_string,
		"expr",
		typed_term,
		"body",
		typed_term,
	} },
	{ "level_type" },
	{ "level0" },
	{ "level_suc", { "previous_level", typed_term } },
	{ "level_max", {
		"level_a",
		typed_term,
		"level_b",
		typed_term,
	} },
	{ "star", { "level", gen.builtin_number } },
	{ "prop", { "level", gen.builtin_number } },
	{ "tuple_cons", { "elements", array(typed_term) } },
	--{"tuple_extend", {"base", typed_term, "fields", array(typed_term)}}, -- maybe?
	{
		"tuple_elim",
		{
			"names",
			array(gen.builtin_string),
			"subject",
			typed_term,
			"length",
			gen.builtin_number,
			"body",
			typed_term,
		},
	},
	{ "tuple_element_access", {
		"subject",
		typed_term,
		"index",
		gen.builtin_number,
	} },
	{ "tuple_type", { "definition", typed_term } },
	{ "record_cons", { "fields", map(gen.builtin_string, typed_term) } },
	{ "record_extend", {
		"base",
		typed_term,
		"fields",
		map(gen.builtin_string, typed_term),
	} },
	{
		"record_elim",
		{
			"subject",
			typed_term,
			"field_names",
			array(gen.builtin_string),
			"body",
			typed_term,
		},
	},
	--TODO record elim
	{ "enum_cons", {
		"constructor",
		gen.builtin_string,
		"arg",
		typed_term,
	} },
	{ "enum_elim", {
		"subject",
		typed_term,
		"mechanism",
		typed_term,
	} },
	{ "enum_rec_elim", {
		"subject",
		typed_term,
		"mechanism",
		typed_term,
	} },
	{ "object_cons", { "methods", map(gen.builtin_string, typed_term) } },
	{ "object_corec_cons", { "methods", map(gen.builtin_string, typed_term) } },
	{ "object_elim", {
		"subject",
		typed_term,
		"mechanism",
		typed_term,
	} },
	{ "operative_cons", { "userdata", typed_term } },
	{ "operative_type_cons", {
		"handler",
		typed_term,
		"userdata_type",
		typed_term,
	} },
	{ "prim_tuple_cons", { "elements", array(typed_term) } }, -- prim
	{
		"prim_user_defined_type_cons",
		{
			"id",
			prim_user_defined_id,
			"family_args",
			array(typed_term), -- prim
		},
	},
	{ "prim_tuple_type", { "decls", typed_term } }, -- just like an ordinary tuple type but can only hold prims
	{
		"prim_function_type",
		{
			"param_type",
			typed_term, -- must be a prim_tuple_type
			-- primitive functions can only have explicit arguments
			"result_type",
			typed_term, -- must be a prim_tuple_type
			-- primitive functions can only be pure for now
		},
	},
	{ "prim_wrapped_type", { "type", typed_term } },
	{ "prim_unstrict_wrapped_type", { "type", typed_term } },
	{ "prim_wrap", { "content", typed_term } },
	{ "prim_unwrap", { "container", typed_term } },
	{ "prim_unstrict_wrap", { "content", typed_term } },
	{ "prim_unstrict_unwrap", { "container", typed_term } },
	{ "prim_if", {
		"subject",
		typed_term,
		"alternate",
		typed_term,
	} },
	{ "prim_intrinsic", {
		"source",
		typed_term,
		"anchor",
		gen.anchor_type,
	} },
})

-- the only difference compared to inferrable_tuple_type_inner is lack of enum_type
local function typed_tuple_type_inner(definition, pp, depth)
	local constructor, arg = definition:unwrap_enum_cons()
	if constructor == "empty" then
		if depth <= 1 then
			return depth, ""
		else
			pp:_indent()
			return depth, "\n" .. pp.prefix
		end
	elseif constructor == "cons" then
		local elements = arg:unwrap_tuple_cons()
		local definition = elements[1]
		local f = elements[2]
		local maxdepth, comma = typed_tuple_type_inner(definition, pp, depth + 1)
		pp:unit(comma)
		pp:any(f)
		local p = pp.prefix or ""
		return maxdepth, ",\n" .. p
	else
		error("override_pretty: typed.tuple_type: unknown tuple type data constructor")
	end
end
local typed_term_override_pretty = {
	literal = function(self, pp)
		local literal_value = self:unwrap_literal()
		pp:any(literal_value)
	end,
	lambda = function(self, pp)
		local param_name, body = self:unwrap_lambda()

		pp:_enter()

		pp:unit(pp:_color())
		pp:unit("typed.\u{03BB} ")
		pp:unit(pp:_resetcolor())

		pp:unit(param_name)

		pp:unit(pp:_color())
		pp:unit(" =")
		pp:unit(pp:_resetcolor())
		pp:unit("\n")

		pp:_indent()
		pp:_prefix()
		pp:any(body)
		pp:_dedent()

		pp:_exit()
	end,
	qtype = function(self, pp)
		local quantity, type = self:unwrap_qtype()
		pp:any(type)
	end,
	pi = function(self, pp)
		local param_type, param_info, result_type, result_info = self:unwrap_pi()

		pp:_enter()

		pp:unit(pp:_color())
		pp:unit("typed.\u{03A0} ")
		pp:unit(pp:_resetcolor())

		pp:any(param_type)

		pp:unit(pp:_color())
		pp:unit(" -> ")
		pp:unit(pp:_resetcolor())

		if result_type:is_lambda() then
			local param_name, body = result_type:unwrap_lambda()
			pp:any(body)
		else
			pp:any(result_type)
		end

		pp:_exit()
	end,
	let = function(self, pp)
		local name, expr, body = self:unwrap_let()

		pp:_enter()

		pp:unit(pp:_color())
		pp:unit("typed.let ")
		pp:unit(pp:_resetcolor())

		pp:unit(name)

		pp:unit(pp:_color())
		pp:unit(" = ")
		pp:unit(pp:_resetcolor())

		pp:any(expr)

		pp:unit(pp:_color())
		pp:unit(" in")
		pp:unit(pp:_resetcolor())
		pp:unit("\n")

		pp:_indent()
		pp:_prefix()
		pp:any(body)
		pp:_dedent()

		pp:_exit()
	end,
	tuple_elim = function(self, pp)
		local names, subject, length, body = self:unwrap_tuple_elim()

		pp:_enter()

		pp:unit(pp:_color())
		pp:unit("typed.let (")
		pp:unit(pp:_resetcolor())

		for i, name in names:ipairs() do
			if i > 1 then
				pp:unit(", ")
			end
			pp:unit(name)
		end

		pp:unit(pp:_color())
		pp:unit(") = ")
		pp:unit(pp:_resetcolor())

		pp:any(subject)

		pp:unit(pp:_color())
		pp:unit(" in")
		pp:unit(pp:_resetcolor())
		pp:unit("\n")

		pp:_indent()
		pp:_prefix()
		pp:any(body)
		pp:_dedent()

		pp:_exit()
	end,
	tuple_type = function(self, pp)
		local definition = self:unwrap_tuple_type()

		pp:_enter()

		pp:unit(pp:_color())
		pp:unit("typed.tuple_type[")
		pp:unit(pp:_resetcolor())

		local maxdepth = typed_tuple_type_inner(definition, pp, 0)

		if maxdepth > 1 then
			pp:_dedent()
			pp:unit("\n")
		end

		pp:unit(pp:_color())
		pp:unit("]")
		pp:unit(pp:_resetcolor())

		pp:_exit()
	end,
}

local unique_id = gen.declare_foreign(function(val)
	return type(val) == "table"
end)

placeholder_debug:define_record("placeholder_debug", { "name", gen.builtin_string, "anchor", gen.anchor_type })

free:define_enum("free", {
	{ "metavariable", { "metavariable", metavariable_type } },
	{ "placeholder", {
		"index",
		gen.builtin_number,
		"debug",
		placeholder_debug,
	} },
	{ "unique", { "id", unique_id } },
	-- TODO: axiom
})

-- implicit arguments are filled in through unification
-- e.g. fn append(t : star(0), n : nat, xs : Array(t, n), val : t) -> Array(t, n+1)
--      t and n can be implicit, given the explicit argument xs, as they're filled in by unification
local visibility = gen.declare_enum("visibility", {
	{ "explicit" },
	{ "implicit" },
})
-- whether a function is effectful or pure
-- an effectful function must return a monad
-- calling an effectful function implicitly inserts a monad bind between the
-- function return and getting the result of the call
local purity = gen.declare_enum("purity", {
	{ "effectful" },
	{ "pure" },
})
local result_info = gen.declare_record("result_info", { "purity", purity })

-- values must always be constructed in their simplest form, that cannot be reduced further.
-- their format must enforce this invariant.
-- e.g. it must be impossible to construct "2 + 2"; it should be constructed in reduced form "4".
-- values can contain neutral values, which represent free variables and stuck operations.
-- stuck operations are those that are blocked from further evaluation by a neutral value.
-- therefore neutral values must always contain another neutral value or a free variable.
-- their format must enforce this invariant.
-- e.g. it's possible to construct the neutral value "x + 2"; "2" is not neutral, but "x" is.
-- values must all be finite in size and must not have loops.
-- i.e. destructuring values always (eventually) terminates.
value:define_enum("value", {
	-- explicit, implicit,
	{ "visibility_type" },
	{ "visibility", { "visibility", visibility } },
	-- info about the parameter (is it implicit / what are the usage restrictions?)
	-- quantity/visibility should be restricted to free or (quantity/visibility) rather than any value
	{ "param_info_type" },
	{ "param_info", { "visibility", value } },
	-- whether or not a function is effectful /
	-- for a function returning a monad do i have to be called in an effectful context or am i pure
	{ "result_info_type" },
	{ "result_info", { "result_info", result_info } },
	{
		"pi",
		{
			"param_type",
			value,
			"param_info",
			value, -- param_info
			"result_type",
			value, -- closure from input -> result
			"result_info",
			value, -- result_info
		},
	},
	-- closure is a type that contains a typed term corresponding to the body
	-- and a runtime context representng the bound context where the closure was created
	{ "closure", {
		"code",
		typed_term,
		"capture",
		runtime_context_type,
	} },

	-- metaprogramming stuff
	-- TODO: add types of terms, and type indices
	-- NOTE: we're doing this through prims instead
	--{"syntax_value", {"syntax", metalang.constructed_syntax_type}},
	--{"syntax_type"},
	--{"matcher_value", {"matcher", metalang.matcher_type}},
	--{"matcher_type", {"result_type", value}},
	--{"reducer_value", {"reducer", metalang.reducer_type}},
	--{"environment_value", {"environment", environment_type}},
	--{"environment_type"},
	--{"checkable_term", {"checkable_term", checkable_term}},
	--{"inferrable_term", {"inferrable_term", inferrable_term}},
	--{"inferrable_term_type"},
	--{"typed_term", {"typed_term", typed_term}},
	--{"typechecker_monad_value", }, -- TODO
	--{"typechecker_monad_type", {"wrapped_type", value}},
	{ "name_type" },
	{ "name", { "name", gen.builtin_string } },
	{ "operative_value", { "userdata", value } },
	{ "operative_type", {
		"handler",
		value,
		"userdata_type",
		value,
	} },

	-- ordinary data
	{ "tuple_value", { "elements", array(value) } },
	{ "tuple_type", { "decls", value } },
	{ "tuple_defn_type" },
	{ "enum_value", {
		"constructor",
		gen.builtin_string,
		"arg",
		value,
	} },
	{ "enum_type", { "decls", value } },
	{ "record_value", { "fields", map(gen.builtin_string, value) } },
	{ "record_type", { "decls", value } },
	{ "record_extend_stuck", {
		"base",
		neutral_value,
		"extension",
		map(gen.builtin_string, value),
	} },
	{ "object_value", {
		"methods",
		map(gen.builtin_string, typed_term),
		"capture",
		runtime_context_type,
	} },
	{ "object_type", { "decls", value } },
	{ "level_type" },
	{ "number_type" },
	{ "number", { "number", gen.builtin_number } },
	{ "level", { "level", gen.builtin_number } },
	{ "star", { "level", gen.builtin_number } },
	{ "prop", { "level", gen.builtin_number } },
	{ "neutral", { "neutral", neutral_value } },

	-- foreign data
	{ "prim", { "primitive_value", gen.any_lua_type } },
	{ "prim_type_type" },
	{ "prim_number_type" },
	{ "prim_bool_type" },
	{ "prim_string_type" },
	{
		"prim_function_type",
		{
			"param_type",
			value, -- must be a prim_tuple_type
			-- primitive functions can only have explicit arguments
			"result_type",
			value, -- must be a prim_tuple_type
			-- primitive functions can only be pure for now
		},
	},
	{ "prim_wrapped_type", { "type", value } },
	{ "prim_unstrict_wrapped_type", { "type", value } },
	{ "prim_user_defined_type", {
		"id",
		prim_user_defined_id,
		"family_args",
		array(value),
	} },
	{ "prim_nil_type" },
	--NOTE: prim_tuple is not considered a prim type because it's not a first class value in lua.
	{ "prim_tuple_value", { "elements", array(gen.any_lua_type) } },
	{ "prim_tuple_type", { "decls", value } }, -- just like an ordinary tuple type but can only hold prims

	-- type of key and value of key -> type of the value
	-- {"prim_table_type"},
})

-- the only difference compared to typed_tuple_type_inner is enum_value / tuple_value (as opposed to *_cons)
local function value_tuple_type_inner(decls, pp, depth)
	local constructor, arg = decls:unwrap_enum_value()
	if constructor == "empty" then
		if depth <= 1 then
			return depth, ""
		else
			pp:_indent()
			return depth, "\n" .. pp.prefix
		end
	elseif constructor == "cons" then
		local elements = arg:unwrap_tuple_value()
		local decls = elements[1]
		local f = elements[2]
		local maxdepth, comma = value_tuple_type_inner(decls, pp, depth + 1)
		pp:unit(comma)
		pp:any(f)
		local p = pp.prefix or ""
		return maxdepth, ",\n" .. p
	else
		error("override_pretty: typed.tuple_type: unknown tuple type data constructor")
	end
end
local value_override_pretty = {
	qtype = function(self, pp)
		local quantity, type = self:unwrap_qtype()
		pp:any(type)
	end,
	pi = function(self, pp)
		local param_type, param_info, result_type, result_info = self:unwrap_pi()

		pp:_enter()

		pp:unit(pp:_color())
		pp:unit("value.\u{03A0} ")
		pp:unit(pp:_resetcolor())

		pp:any(param_type)

		pp:unit(pp:_color())
		pp:unit(" -> ")
		pp:unit(pp:_resetcolor())

		if result_type:is_closure() then
			local code, capture = result_type:unwrap_closure()
			pp:any(code)
		else
			pp:any(result_type)
		end

		pp:_exit()
	end,
	closure = function(self, pp)
		local code, capture = self:unwrap_closure()

		pp:_enter()

		pp:unit(pp:_color())
		pp:unit("value.closure ")
		pp:unit(pp:_resetcolor())

		pp:any(code)

		pp:_exit()
	end,
	tuple_type = function(self, pp)
		local decls = self:unwrap_tuple_type()

		pp:_enter()

		pp:unit(pp:_color())
		pp:unit("value.tuple_type[")
		pp:unit(pp:_resetcolor())

		local maxdepth = value_tuple_type_inner(decls, pp, 0)

		if maxdepth > 1 then
			pp:_dedent()
			pp:unit("\n")
		end

		pp:unit(pp:_color())
		pp:unit("]")
		pp:unit(pp:_resetcolor())

		pp:_exit()
	end,
}

neutral_value:define_enum("neutral_value", {
	-- fn(free_value) and table of functions eg free.metavariable(metavariable)
	-- value should be constructed w/ free.something()
	{ "free", { "free", free } },
	{ "application_stuck", {
		"f",
		neutral_value,
		"arg",
		value,
	} },
	{ "enum_elim_stuck", {
		"mechanism",
		value,
		"subject",
		neutral_value,
	} },
	{ "enum_rec_elim_stuck", {
		"handler",
		value,
		"subject",
		neutral_value,
	} },
	{ "object_elim_stuck", {
		"mechanism",
		value,
		"subject",
		neutral_value,
	} },
	{ "tuple_element_access_stuck", {
		"subject",
		neutral_value,
		"index",
		gen.builtin_number,
	} },
	{ "record_field_access_stuck", {
		"subject",
		neutral_value,
		"field_name",
		gen.builtin_string,
	} },
	{ "prim_application_stuck", {
		"function",
		gen.any_lua_type,
		"arg",
		neutral_value,
	} },
	{
		"prim_tuple_stuck",
		{
			"leading",
			array(gen.any_lua_type),
			"stuck_element",
			neutral_value,
			"trailing",
			array(value), -- either primitive or neutral
		},
	},
	{ "prim_if_stuck", {
		"subject",
		neutral_value,
		"consequent",
		value,
		"alternate",
		value,
	} },
	{ "prim_intrinsic_stuck", {
		"source",
		neutral_value,
		"anchor",
		gen.anchor_type,
	} },
	{ "prim_wrap_stuck", { "content", neutral_value } },
	{ "prim_unwrap_stuck", { "container", neutral_value } },
})

neutral_value.free.metavariable = function(mv)
	return neutral_value.free(free.metavariable(mv))
end

local prim_syntax_type = value.prim_user_defined_type({ name = "syntax" }, array(value)())
local prim_environment_type = value.prim_user_defined_type({ name = "environment" }, array(value)())
local prim_typed_term_type = value.prim_user_defined_type({ name = "typed_term" }, array(value)())
local prim_goal_type = value.prim_user_defined_type({ name = "goal" }, array(value)())
local prim_inferrable_term_type = value.prim_user_defined_type({ name = "inferrable_term" }, array(value)())
-- return ok, err
local prim_lua_error_type = value.prim_user_defined_type({ name = "lua_error_type" }, array(value)())

local function tup_val(...)
	return value.tuple_value(array(value)(...))
end
local function cons(...)
	return value.enum_value("cons", tup_val(...))
end
local empty = value.enum_value("empty", tup_val())
local unit_type = value.tuple_type(empty)
local unit_val = tup_val()

for _, deriver in ipairs { derivers.as, derivers.eq } do
	checkable_term:derive(deriver)
	inferrable_term:derive(deriver)
	typed_term:derive(deriver)
	visibility:derive(deriver)
	free:derive(deriver)
	value:derive(deriver)
	neutral_value:derive(deriver)
	binding:derive(deriver)
	expression_goal:derive(deriver)
	placeholder_debug:derive(deriver)
	purity:derive(deriver)
end

checkable_term:derive(derivers.pretty_print)
inferrable_term:derive(derivers.pretty_print, inferrable_term_override_pretty)
typed_term:derive(derivers.pretty_print, typed_term_override_pretty)
quantity:derive(derivers.pretty_print)
visibility:derive(derivers.pretty_print)
free:derive(derivers.pretty_print)
value:derive(derivers.pretty_print, value_override_pretty)
neutral_value:derive(derivers.pretty_print)
binding:derive(derivers.pretty_print, binding_override_pretty)
expression_goal:derive(derivers.pretty_print)
placeholder_debug:derive(derivers.pretty_print)
purity:derive(derivers.pretty_print)

--[[
local tuple_defn = value.enum_value("variant",
	tup_val(
		value.enum_value("variant",
			tup_val(
				value.enum_value("empty", tup_val()),
				value.prim "element",
				value.closure()
			)
		),


	)
)]]

local terms = {
	typechecker_state = typechecker_state, -- fn (constructor)
	checkable_term = checkable_term, -- {}
	inferrable_term = inferrable_term, -- {}
	typed_term = typed_term, -- {}
	free = free,
	visibility = visibility,
	purity = purity,
	result_info = result_info,
	value = value,
	neutral_value = neutral_value,
	binding = binding,
	expression_goal = expression_goal,
	prim_syntax_type = prim_syntax_type,
	prim_environment_type = prim_environment_type,
	prim_typed_term_type = prim_typed_term_type,
	prim_goal_type = prim_goal_type,
	prim_inferrable_term_type = prim_inferrable_term_type,
	prim_lua_error_type = prim_lua_error_type,
	unit_val = unit_val,
	unit_type = unit_type,

	runtime_context = runtime_context,
	typechecking_context = typechecking_context,
	module_mt = module_mt,
	runtime_context_type = runtime_context_type,
	typechecking_context_type = typechecking_context_type,
}
local internals_interface = require "./internals-interface"
internals_interface.terms = terms
return terms<|MERGE_RESOLUTION|>--- conflicted
+++ resolved
@@ -776,22 +776,12 @@
 typed_term:define_enum("typed", {
 	{ "bound_variable", { "index", gen.builtin_number } },
 	{ "literal", { "literal_value", value } },
-<<<<<<< HEAD
 	{ "lambda", {
 		"param_name",
 		gen.builtin_string,
 		"body",
 		typed_term,
 	} },
-	{ "qtype", {
-		"quantity",
-		typed_term,
-		"type",
-		typed_term,
-	} },
-=======
-	{ "lambda", { "body", typed_term } },
->>>>>>> 6defb74d
 	{
 		"pi",
 		{
