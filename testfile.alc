let host-arith-binop = (host-func-type (a : host-number, b : host-number) -> ((c : host-number)))
let host-sub = (intrinsic "return function(a, b) return a - b end" : host-arith-binop)

#let host-sub = (intrinsic "return function(a, b) return a - b end" : (host-func-type (a : host-number, b : host-number) -> ((c : host-number))))

#let foo = (record (bar = 5) (baz = 6))
#let subbed = host-sub foo.bar y

let implicit-wrap = lambda_curry ((T : type_(10)))
	lambda ((x : T))
		wrap T x

let implicit-unwrap = lambda_implicit (T : type_(10))
	lambda ((x : wrapped(T)))
		unwrap T x

# FIXME: type of universe
# we need to wrap this, and wrap takes a type in star-10
# so we have to settle for star-9
let universe = type_(9)

let host-bool-wrap            = intrinsic "return terms.value.host_bool_type"      : wrapped(host-type)
let host-string-wrap          = intrinsic "return terms.value.host_string_type"    : wrapped(host-type)
let host-syntax-wrap          = intrinsic "return terms.host_syntax_type"          : wrapped(host-type)
let host-environment-wrap     = intrinsic "return terms.host_environment_type"     : wrapped(host-type)
let host-goal-wrap            = intrinsic "return terms.host_goal_type"            : wrapped(host-type)
let host-inferrable-term-wrap = intrinsic "return terms.host_inferrable_term_type" : wrapped(host-type)
let host-checkable-term-wrap  = intrinsic "return terms.host_checkable_term_type"  : wrapped(host-type)
let host-lua-error-wrap       = intrinsic "return terms.host_lua_error_type"       : wrapped(host-type)

let host-bool            = implicit-unwrap(host-bool-wrap)
let host-string          = implicit-unwrap(host-string-wrap)
let host-syntax          = implicit-unwrap(host-syntax-wrap)
let host-environment     = implicit-unwrap(host-environment-wrap)
let host-goal            = implicit-unwrap(host-goal-wrap)
let host-inferrable-term = implicit-unwrap(host-inferrable-term-wrap)
let host-checkable-term  = implicit-unwrap(host-checkable-term-wrap)
let host-lua-error       = implicit-unwrap(host-lua-error-wrap)

let host-string-concat = intrinsic "return function(a, b) return a .. b end" :
	host-func-type (a : host-string, b : host-string) -> ((c : host-string))

let host-srel-type =
	lambda_implicit (U : type_(10))
		implicit-unwrap
			intrinsic
				""""
					local string_array = terms_gen.declare_array(terms_gen.builtin_string)
					return terms.value.closure(
						"#srel-arg",
						terms.typed_term.tuple_elim(
							string_array("target"),
							terms.typed_term.bound_variable(1),
							1,
							terms.typed_term.srel_type(
								terms.typed_term.bound_variable(2)
							)
						),
						terms.runtime_context()
					)
				:
				wrapped (forall ((x : U)) -> (res : U))

let subtyping = intrinsic "return evaluator.UniverseOmegaRelation" : host-srel-type(type_(9))

let tuple-desc-relation = intrinsic "return evaluator.TupleDescRelation" : host-srel-type(type_(9))

let _|_ =
	lambda_implicit (U : type_(10))
		implicit-unwrap
			intrinsic
				""""
					local string_array = terms_gen.declare_array(terms_gen.builtin_string)
					return terms.value.closure(
						"#union-args",
						terms.typed_term.tuple_elim(
							string_array("left", "right"),
							terms.typed_term.bound_variable(1),
							2,
							terms.typed_term.union_type(
								terms.typed_term.bound_variable(2),
								terms.typed_term.bound_variable(3)
							)
						),
						terms.runtime_context()
					)
				:
				wrapped (forall (a : U, b : U) -> (res : U))

let _&_ =
	lambda_implicit (U : type_(10))
		implicit-unwrap
			intrinsic
				""""
					local string_array = terms_gen.declare_array(terms_gen.builtin_string)
					return terms.value.closure(
						"#intersection-args",
						terms.typed_term.tuple_elim(
							string_array("left", "right"),
							terms.typed_term.bound_variable(1),
							2,
							terms.typed_term.intersection_type(
								terms.typed_term.bound_variable(2),
								terms.typed_term.bound_variable(3)
							)
						),
						terms.runtime_context()
					)
				:
				wrapped (forall (a : U, b : U) -> (res : U))

let covariant = 
	lambda_implicit (U : type_(10))
		implicit-unwrap
			intrinsic
				""""
					local string_array = terms_gen.declare_array(terms_gen.builtin_string)
					return terms.value.closure(
						"#covariant-args",
						terms.typed_term.tuple_elim(
							string_array("left", "right"),
							terms.typed_term.bound_variable(1),
							1,
							terms.typed_term.variance_cons(
								terms.typed_term.literal(
									terms.value.host_value(true)
								),
								terms.typed_term.bound_variable(2)
							)
						),
						terms.runtime_context()
					)
				:
				wrapped (forall ((a : U)) -> (res : U))

let contravariant = 
	lambda_implicit (U : type_(10))
		implicit-unwrap
			intrinsic
				""""
					local string_array = terms_gen.declare_array(terms_gen.builtin_string)
					return terms.value.closure(
						"#contravariant-args",
						terms.typed_term.tuple_elim(
							string_array("left", "right"),
							terms.typed_term.bound_variable(1),
							1,
							terms.typed_term.variance_cons(
								terms.typed_term.literal(
									terms.value.host_value(false)
								),
								terms.typed_term.bound_variable(2)
							)
						),
						terms.runtime_context()
					)
				:
				wrapped (forall ((a : U)) -> (res : U))

let tuple-of-implicit = lambda_implicit(T : type_(10))
	lambda (xs : T)
		xs

# TODO: now that we have effectful programs, work to switch this into using an effect to serialize the operations
# lmao bootstrapping problem
let host-unique-id-wrap = intrinsic
	""""
		local id = { name = "unique_id" }
		evaluator.register_host_srel(id, evaluator.IndepTupleRelation())
		return terms.value.host_user_defined_type(id, terms_gen.declare_array(terms.value)())
	:
	wrapped(host-type)
let host-unique-id = implicit-unwrap(host-unique-id-wrap)
let new-host-unique-id = lambda ((name : host-string))
	let source0 = "return { name = \""
	let (source1) = host-string-concat(source0, name)
	let (source2) = host-string-concat(source1, "\" }")
	intrinsic source2 : host-unique-id

let host-family-sig-srels = lambda ((signature : type_(1)))
	let inner = intrinsic
		""""
			local typed_array = terms_gen.declare_array(terms.typed_term)
			local value_array = terms_gen.declare_array(terms.value)
			local string_array = terms_gen.declare_array(terms_gen.builtin_string)
			local function convert_desc(desc)
				local constructor, arg = desc:unwrap_enum_value()
				if constructor == terms.DescCons.empty then
					return desc
				elseif constructor == terms.DescCons.cons then
					local elements = arg:unwrap_tuple_value()
					local next_desc, type_fun = elements[1], elements[2]
					local convert_next = convert_desc(next_desc)
					local convert_type =
						terms.value.srel_type(
							evaluator.apply_value(
								type_fun,
								terms.value.neutral(
									terms.neutral_value.free(terms.free.unique{})
								)
							)
						)
					local convert_type_fun = terms.value.closure(
						"#tuple-prefix",
						terms.typed_term.literal(convert_type),
						terms.runtime_context())
					return terms.value.enum_value(
						terms.DescCons.cons,
						terms.value.tuple_value(
							value_array(
								convert_next, convert_type_fun
							)
						)
					)
				else
					error "unknown tuple desc constructor"
				end
			end
			local function convert_sig(sig)
				local param_type, _, _, _ = sig:unwrap_pi()
				local param_desc = param_type:unwrap_tuple_type()
				return terms.value.tuple_type(convert_desc(param_desc))
			end
			return convert_sig
		:
		host-func-type ((signature : wrapped(type_(1)))) -> ((srel_type : wrapped(type_(1))))
	let (srels-t) = inner(implicit-wrap(signature))
	implicit-unwrap(srels-t)


let new-host-type-family = lambda (unique-id : host-unique-id, signature : type_(1), variance : host-family-sig-srels(signature))
	let inner = intrinsic
		""""
			local typed_array = terms_gen.declare_array(terms.typed_term)
			local string_array = terms_gen.declare_array(terms_gen.builtin_string)
			local function length(desc, len)
				len = len or 0
				local constructor, arg = desc:unwrap_enum_value()
				if constructor == terms.DescCons.empty then
					return len
				elseif constructor == terms.DescCons.cons then
					local elements = arg:unwrap_tuple_value()
					local next_desc = elements[1]
					return length(next_desc, len + 1)
				else
					error("unknown tuple desc constructor")
				end
			end
			local function new_host_type_family(unique_id, sig, variance)
				local param_type, _, _, _ = sig:unwrap_pi()
				local param_desc = param_type:unwrap_tuple_type()
				local nparams = length(param_desc)

				local variance_elems = variance:unwrap_tuple_value()
				local variances = {}
				for i, v in variance_elems:ipairs() do
					variances[i] = v:unwrap_host_value()
				end

				local tunpack = table.unpack or unpack
				local srel = evaluator.IndepTupleRelation(tunpack(variances))
				evaluator.register_host_srel(unique_id, srel)

				local params = typed_array()
				local param_names = string_array()
				for i = 1, nparams do
					params:append(terms.typed_term.bound_variable(i + 1))
					param_names:append("#type-family-A-" .. tostring(i))
				end
				local body = terms.typed_term.tuple_elim(
					param_names,
					terms.typed_term.bound_variable(1),
					nparams,
					terms.typed_term.host_user_defined_type_cons(
						unique_id,
						params
					)
				)
				return terms.value.closure("#type-family-B", body, terms.runtime_context())
			end
			return new_host_type_family
		:
		host-func-type (
				unique-id  : host-unique-id,
				signature_ : wrapped(type_(1)),
				variance_  : wrapped(host-family-sig-srels(implicit-unwrap(signature_))))
			->
			((family : wrapped(signature)))
	let (family) = inner(unique-id, implicit-wrap(signature), implicit-wrap(variance))
	implicit-unwrap(family)
let new-host-type = lambda ((unique-id : host-unique-id))
	let Tfam = new-host-type-family unique-id
		forall () -> (T : host-type)
		tuple-of-implicit()
	Tfam()

let host-array-type = new-host-type-family new-host-unique-id("array")
	forall ((T : host-type)) -> (T : host-type)
	tuple-of-implicit covariant(subtyping)

let host-array-new = lambda ((T : host-type))
	let inner = intrinsic
		""""
			local function array_new()
				return {}
			end
			return array_new
		:
		host-func-type () -> ((arr : host-array-type(T)))
	let (arr) = inner()
	arr
let host-array-set = lambda_implicit (T : host-type)
	lambda (arr : host-array-type(T), index : host-number, elem : T)
		let inner = intrinsic
			""""
				local function array_set(array, index, elem)
					-- we have to clone because can't guarantee input array isn't reused
					-- Yet. growth mindset.
					cloned = {}
					for i, v in ipairs(array) do
						cloned[i] = v
					end
					cloned[index] = elem
					return cloned
				end
				return array_set
			:
			host-func-type (arr : host-array-type(T), index : host-number, elem : T) -> ((arr : host-array-type(T)))
		let (arr) = inner(arr, index, elem)
		arr
let host-array-get = lambda_implicit (T : host-type)
	lambda (arr : host-array-type(T), index : host-number)
		let inner = intrinsic
			""""
				local function array_get(array, index)
					return array[index]
				end
				return array_get
			:
			host-func-type (arr : host-array-type(T), index : host-number) -> ((elem : T))
		let (elem) = inner(arr, index)
		elem

let host-file-read =
	intrinsic
		""""
			local fs = require 'fs'
			return fs.readFileSync
		:
		host-func-type ((fname : host-string)) -> ((content : host-string))

let terms-gen-array = new-host-type(new-host-unique-id("terms-gen-array"))

let void =
	implicit-unwrap
		intrinsic
			""""
				local desc = terms.empty
				local basetype = terms.value.enum_type(desc)
				return basetype
			:
			wrapped type

let host-unit = new-host-type(new-host-unique-id("host-unit"))
let host-nil = intrinsic "return nil" : host-unit

let only-accept-host-tuples-inner-host =
	intrinsic
		""""
			local function check_host_tuple(subject, consequent, alternate)
				if subject:is_host_tuple_type() then
					return consequent
				else
					return alternate
				end
			end
			return check_host_tuple
		:
		host-func-type (subject : wrapped(type), consequent : wrapped(host-type), alternate : wrapped(host-type)) -> ((result : wrapped(host-type)))

let only-accept-host-tuples-inner =
	lambda (subject : wrapped(type), consequent : host-type, alternate : host-type)
		let (res) =
			only-accept-host-tuples-inner-host
				subject
				implicit-wrap consequent
				implicit-wrap alternate
		implicit-unwrap res
let only-accept-host-tuples =
	lambda ((subject : wrapped(type)))
		only-accept-host-tuples-inner
			subject
			host-unit
			wrapped void

let host-tuple-type-to-tuple-type-inner =
	intrinsic
		""""
			local function host_tuple_to_tuple(host_tuple_type)
				local desc = host_tuple_type:unwrap_host_tuple_type()
				-- this conversion happens to work since the eliminator for host tuples and tuples is the same term
				local newbasetype = terms.value.tuple_type(desc)
				return newbasetype
			end
			return host_tuple_to_tuple
		:
		host-func-type (t : wrapped(type), valid : only-accept-host-tuples(t)) -> ((res : wrapped(type)))

let host-tuple-type-to-tuple-type =
	lambda (t : wrapped(type), valid : only-accept-host-tuples(t))
		let (res) = host-tuple-type-to-tuple-type-inner(t, valid)
		res

let host-tuple-to-tuple-inner =
	intrinsic
		""""
			return function(_type, _valid, val)
				local elems = val:unwrap_host_tuple_value()
				local vals = terms_gen.delcare_array(terms.value)()
				for _, v in ipairs(elems) do
					vals:append(terms.value.host_value(v))
				end
				return terms.value.tuple_value(vals)
			end
		:
		host-func-type (
				t     : wrapped(type),
				valid : only-accept-host-tuples(t),
				val   : wrapped(implicit-unwrap(t)))
			->
			((res : wrapped(implicit-unwrap(host-tuple-type-to-tuple-type(t, valid)))))

let host-tuple-to-tuple =
	lambda (t : wrapped(type), valid : only-accept-host-tuples(t), val : implicit-unwrap(t))
		let (res) = host-tuple-to-tuple-inner(t, valid, implicit-wrap(val))
		implicit-unwrap(res)

let tuple-to-host-tuple-inner =
	intrinsic
		""""
			return function(_type, _valid, val)
				local elems = val:unwrap_tuple_value()
				local leading = terms_gen.declare_array(terms_gen.any_lua_type)()
				local stuck = false
				local stuck_elem = nil
				local trailing = terms_gen.declare_array(terms.value)()
				for _, v in ipairs(elems) do
					if stuck then
						trailing:append(v)
					elseif v:is_host_value() then
						leading:append(v:unwrap_host_value())
					elseif v:is_neutral() then
						stuck, stuck_elem = true, v:unwrap_neutral()
					else
						error "found an element in a tuple being converted to host-tuple that was neither host nor neutral"
					end
				end
				if not stuck then
					return terms.value.host_tuple_value(leading)
				else
					return terms.value.neutral(terms.neutral_value.host_tuple_stuck(leading, stuck_elem, trailing))
				end
			end
		:
		host-func-type (
				t     : wrapped(type),
				valid : only-accept-host-tuples(t),
				val   : wrapped(implicit-unwrap(host-tuple-type-to-tuple-type(t, valid))))
			->
			((res : wrapped(implicit-unwrap(t))))

let tuple-to-host-tuple =
	lambda (t : wrapped(type), valid : only-accept-host-tuples(t), val : implicit-unwrap(host-tuple-type-to-tuple-type(t, valid)))
		let (res) = tuple-to-host-tuple-inner(t, valid, implicit-wrap(val))
		implicit-unwrap(res)

let only-accept-host-funcs-inner-host =
	intrinsic
		""""
			local function check_host_func(subject, consequent, alternate)
				if subject:is_host_function_type() then
					return consequent
				else
					return alternate
				end
			end
			return check_host_func
		:
		host-func-type (subject : wrapped(type), consequent : wrapped(host-type), alternate : wrapped(host-type)) -> ((result : wrapped(host-type)))

let only-accept-host-funcs-inner =
	lambda (subject : wrapped(type), consequent : host-type, alternate : host-type)
		let (res) =
			only-accept-host-funcs-inner-host
				subject
				implicit-wrap consequent
				implicit-wrap alternate
		implicit-unwrap res
let only-accept-host-funcs =
	lambda ((subject : wrapped(type)))
		only-accept-host-funcs-inner
			subject
			host-unit
			wrapped void

let get-host-func-arg-inner =
	intrinsic
		""""
			local function get_host_func_arg(subject, valid)
				local param_type, result_type, result_info = subject:unwrap_host_function_type()
				return param_type, nil
			end
			return get_host_func_arg
		:
		host-func-type (subject : wrapped(type), valid : only-accept-host-funcs(subject)) -> (result : wrapped(type), valid : only-accept-host-tuples(result))

let just-args =
	lambda (subject : wrapped(type), valid : only-accept-host-funcs(subject))
		let (result, valid) = get-host-func-arg-inner(subject, valid)
		result

let func-conv-res-type = 
	lambda ((argtype : wrapped(type)))
		# FIXME: implicit-unwrap here causes nearest_star_level to fail
		#forall (arg : implicit-unwrap(argtype)) -> (res : wrapped(type), valid : only-accept-host-tuples(res))
		forall (arg : unwrap(type, argtype)) -> (res : wrapped(type), valid : only-accept-host-tuples(res))

let get-host-func-res-inner =
	intrinsic
		""""
			local function get_host_func_res(subject, valid)
				local param_type, result_type, result_info = subject:unwrap_host_function_type()
				local typed_array = terms_gen.declare_array(terms.typed_term)
				local tuple_build = terms.typed_term.tuple_cons(
					typed_array(
						terms.typed_term.host_wrap(
							terms.typed_term.application(
								terms.typed_term.bound_variable(1),
								terms.typed_term.bound_variable(2)
							)
						),
						terms.typed_term.literal(terms.value.host_value(nil))
					)
				)
				local ctx = terms.runtime_context():append(result_type)
				return terms.value.closure("#TEST-1", tuple_build, ctx)
			end
			return get_host_func_res
		:
		host-func-type (subject : wrapped(type), valid : only-accept-host-funcs(subject)) -> ((results : wrapped(func-conv-res-type(just-args(subject, valid)))))
						

let foo =
	host-func-type (x : host-number, y : host-number) -> ((res : host-number))

foo

let (oldargs oldargs-valid) = get-host-func-arg-inner(implicit-wrap(foo), host-nil)
let (newargs) = host-tuple-type-to-tuple-type-inner(oldargs, oldargs-valid)
newargs

let id_type = forall (name : host-number) -> (name : host-number)

let id_num = lambda (T : host-number)
	T

(the id_type id_num)

let sub = lambda (x : host-number, y : host-number)
	let (res) = host-sub(x, y)
	res

let sub_type = forall (x : host-number, y : host-number) -> (res : host-number)

(the sub_type sub)

let (orig-results) = get-host-func-res-inner(implicit-wrap(foo), host-nil)
# FIXME: implicit-unwrap here causes new-results to fail due to trying
# to apply() something whose type is a metavariable
let orig-results = unwrap(func-conv-res-type(oldargs), orig-results)
#let orig-results = implicit-unwrap(orig-results)
let new-results =
	lambda ((args : implicit-unwrap(newargs)))
		let ptuple = tuple-to-host-tuple(oldargs, oldargs-valid, args)
		let orig-results-res = apply(orig-results, ptuple)
		let (newres valid) = orig-results-res
		newres

let host-func-type-to-func-type =
	lambda (T : type, valid : only-accept-host-funcs(implicit-wrap(T)))
		let (oldargs oldargs-valid) = get-host-func-arg-inner(implicit-wrap(T), valid)
		let (newargs) = host-tuple-type-to-tuple-type-inner(oldargs, oldargs-valid)
		let (orig-results-wrapped) = get-host-func-res-inner(implicit-wrap(T), valid)
		# FIXME: implicit-unwrap here causes new-results to fail due to trying
		# to apply() something whose type is a metavariable
		let orig-results = unwrap(func-conv-res-type(oldargs), orig-results-wrapped)
		#let orig-results = implicit-unwrap(orig-results-wrapped)
		
		let new-results =
			lambda ((args : implicit-unwrap(newargs)))
				let ptuple = tuple-to-host-tuple(oldargs, oldargs-valid, args)
				let (oldres oldres-valid) = apply(orig-results, ptuple)
				let (newres) = host-tuple-type-to-tuple-type-inner(oldres, oldres-valid)
				newres

		# FIXME: implicit-unwrap here causes nearest_star_level to fail
		#forall (x : implicit-unwrap(newargs)) -> (y : implicit-unwrap(new-results(x)))
		forall (x : unwrap(type, newargs)) -> (y : unwrap(type, new-results(x)))

host-func-type-to-func-type foo host-nil

let func-to-host-func =
	intrinsic
		""""
			return function(_type, _valid, afn)
				return function(...)
					local args = {...}
					local nargs = select("#", ...)
					local conv_args = terms_gen.declare_array(terms.value)()
					for i = 1, nargs do
						conv_args:append(terms.value.host_value(args[i]))
					end
					local res = evaluator.apply_value(afn, terms.value.tuple_value(conv_args))
					if not res:is_host_value() then
						error "alicorn function converted to native function has failed to create a real value"
					end
					return res:unwrap_host_value()
				end
			end
		:
		host-func-type (T : type, valid : only-accept-host-funcs(implicit-wrap(T)), fn : host-func-type-to-func-type(T, valid)) -> ((res-fn : T))





let host-if-type = forall (subject : host-bool, consequent : host-type, alternate : host-type) -> (T : host-type)

let host-if-wrap = intrinsic
	""""
		local typed = terms.typed_term
		local string_array = terms_gen.declare_array(terms_gen.builtin_string)
		return terms.value.closure(
			"#host-if-param",
			typed.tuple_elim(
				string_array(
					"#host-if-subject",
					"#host-if-consequent",
					"#host-if-alternate"
				),
				typed.bound_variable(1),
				3,
				typed.host_if(
					typed.bound_variable(2),
					typed.bound_variable(3),
					typed.bound_variable(4)
				)
			),
			terms.runtime_context()
		)
	:
	wrapped(host-if-type)
let host-if = implicit-unwrap(host-if-wrap)

let tuple-desc-type-inner = intrinsic "return terms.value.tuple_desc_type" :
	host-func-type ((U : wrapped(universe))) -> ((T : wrapped(host-type)))
let tuple-desc-type = lambda ((U : universe))
	let (T) = tuple-desc-type-inner(implicit-wrap(U))
	implicit-unwrap(T)
let tuple-type = lambda (U : universe, desc : tuple-desc-type(U))
	let inner = intrinsic "return terms.value.tuple_type" :
		host-func-type ((desc : wrapped(tuple-desc-type(U)))) -> ((T : wrapped(host-type)))
	let (T) = inner(implicit-wrap(desc))
	# FIXME: implicit-unwrap here causes nearest_star_level to fail in tuple-desc-elem
	#implicit-unwrap(T)
	unwrap(host-type, T)
let host-tuple-type = lambda (U : universe, desc : tuple-desc-type(U))
	let inner = intrinsic "return terms.value.host_tuple_type" :
		host-func-type ((desc : wrapped(tuple-desc-type(U)))) -> ((T : wrapped(host-type)))
	let (T) = inner(implicit-wrap(desc))
	implicit-unwrap(T)
# FIXME: these implicit functions don't seem to work at all
let tuple-type-implicit = lambda_implicit (U : universe)
	lambda ((desc : tuple-desc-type(U)))
		let inner = intrinsic "return terms.value.tuple_type" :
			host-func-type ((desc : wrapped(tuple-desc-type(U)))) -> ((T : wrapped(host-type)))
		let (T) = inner(implicit-wrap(desc))
		# FIXME: implicit-unwrap here causes nearest_star_level to fail in tuple-desc-elem
		#implicit-unwrap(T)
		unwrap(host-type, T)
let host-tuple-type-implicit = lambda_implicit (U : universe)
	lambda ((desc : tuple-desc-type(U)))
		let inner = intrinsic "return terms.value.host_tuple_type" :
			host-func-type ((desc : wrapped(tuple-desc-type(U)))) -> ((T : wrapped(host-type)))
		let (T) = inner(implicit-wrap(desc))
		implicit-unwrap(T)
let tuple-desc-empty = lambda ((U : universe))
	let T = tuple-desc-type(U)
	let empty = intrinsic "return terms.empty" : wrapped(T)
	implicit-unwrap(empty)
let jank-it-up = lambda (U : universe, desc : tuple-desc-type(U))
	# FIXME: when tuple-type-implicit works, unjank this
	forall (rest : tuple-type(U, desc)) -> (next : U)
	#forall (rest : tuple-type-implicit(desc)) -> (next : U)
let tuple-desc-elem = lambda (
		U    : universe,
		desc : tuple-desc-type(U),
		elem : jank-it-up(U, desc))
	let inner = intrinsic "return terms.cons" :
		host-func-type (
			desc_ : wrapped(tuple-desc-type(U)), # aaaa shadowing
			elem  : (wrapped (forall (rest : tuple-type(U, desc)) -> (next : U))))
			->
			((T : wrapped(tuple-desc-type(U))))
	let (T) =
		inner
			implicit-wrap(desc)
			implicit-wrap(elem)
	implicit-unwrap(T)
let tuple-of = lambda (U : universe, desc : tuple-desc-type(U))
	# ATTN: single parens here means bare lambda syntax
	lambda (t : tuple-type(U, desc))
		t
let host-tuple-of = lambda (U : universe, desc : tuple-desc-type(U))
	intrinsic "return function(...) return ... end" :
		host-func-type (t : host-tuple-type(U, desc)) -> (t : host-tuple-type(U, desc))
let tuple-desc-singleton = lambda (U : universe, T : U)
	tuple-desc-elem U
		tuple-desc-empty U
		lambda ()
			T
let tuple-desc-concat = lambda (U : universe, head : tuple-desc-type(U), tail : tuple-desc-type(U))
	# woah huge intrinsic
	let inner = intrinsic
		""""
			local typed = terms.typed_term
			local typed_array = terms_gen.declare_array(typed)
			local string_array = terms_gen.declare_array(terms_gen.builtin_string)
			local function traverse(desc, len, elems)
				len = len or 0
				elems = elems or {}
				local constructor, arg = desc:unwrap_enum_value()
				if constructor == terms.DescCons.empty then
					return len, elems
				elseif constructor == terms.DescCons.cons then
					local elements = arg:unwrap_tuple_value()
					local next_desc = elements[1]
					len = len + 1
					elems[len] = elements[2]
					return traverse(next_desc, len, elems)
				else
					error("unknown tuple desc constructor")
				end
			end
			-- desc is head + (gradually) parts of tail
			-- elem expects only parts of tail, need to wrap to handle head
			-- head_n and tail_n are the lengths of the head and tail component of desc
			local function tuple_desc_elem(desc, elem, head_n, head_names, tail_n, tail_names)
				-- in theory the only placeholder name will be in reference to the last
				-- element of head, which is always lost (and sometimes not even asked for)
				local names = string_array()
				for _, name in head_names:ipairs() do
					names:append(name)
				end
				names:append("#_")
				for _, name in tail_names:ipairs() do
					names:append(name)
				end
				-- convert to just tuple of tail
				local tail_args = typed_array()
				for i = 1, tail_n do
					-- 1 for closure argument (passed to tuple_elim)
					-- head_n for head
					tail_args:append(typed.bound_variable(1 + head_n + i))
				end
				local body = typed.tuple_elim(
					names,
					typed.bound_variable(1),
					head_n + tail_n,
					typed.application(typed.literal(elem), typed.tuple_cons(tail_args))
				)
				local elem_wrap = terms.value.closure("#tuple-desc-concat", body, terms.runtime_context())
				return terms.cons(desc, elem_wrap)
			end
			local function tuple_desc_concat(head, tail)
				local head_n, head_elems = traverse(head)
				local tail_n, tail_elems = traverse(tail)
				local head_last = head_elems[1]
				local _, head_code, _ = head_last:unwrap_closure()
				local head_names, _, _, _ = head_code:unwrap_tuple_elim()
				local desc = head
				for i = tail_n, 1, -1 do
					local tail_n_now = tail_n - i
					local elem = tail_elems[i]
					local _, tail_code, _ = elem:unwrap_closure()
					local tail_names, _, _, _ = tail_code:unwrap_tuple_elim()
					desc = tuple_desc_elem(desc, elem, head_n, head_names, tail_n_now, tail_names)
				end
				return desc
			end
			return tuple_desc_concat
		:
		host-func-type (head : wrapped(tuple-desc-type(U)), tail : wrapped(tuple-desc-type(U))) -> ((cat : wrapped(tuple-desc-type(U))))
	let (cat) = inner(implicit-wrap(head), implicit-wrap(tail))
	implicit-unwrap(cat)
let tuple-concat = lambda (
		U    : universe,
		head : tuple-desc-type(U),
		tail : tuple-desc-type(U),
		hd   : tuple-type(U, head),
		tl   : tuple-type(U, tail))
	let inner = intrinsic
		""""
			local value_array = terms_gen.declare_array(terms.value)
			local function tuple_concat(head, tail)
				local head_elements = head:unwrap_tuple_value()
				local tail_elements = tail:unwrap_tuple_value()
				local new_elements = value_array()
				for _, e in head_elements:ipairs() do
					new_elements:append(e)
				end
				for _, e in tail_elements:ipairs() do
					new_elements:append(e)
				end
				return terms.value.tuple_value(new_elements)
			end
			return tuple_concat
		:
		host-func-type (hd : wrapped(tuple-type(U, head)), tl : wrapped(tuple-type(U, tail))) -> ((cat : wrapped(tuple-type(U, tuple-desc-concat(U, head, tail)))))
	let (cat) = inner(implicit-wrap(hd), implicit-wrap(tl))
	implicit-unwrap(cat)
let host-tuple-concat = lambda (
		U    : universe,
		head : tuple-desc-type(U),
		tail : tuple-desc-type(U),
		hd   : host-tuple-type(U, head),
		tl   : host-tuple-type(U, tail))
	let inner = intrinsic
		""""
			local value_array = terms_gen.declare_array(terms_gen.any_lua_type)
			local function host_tuple_concat(head, tail)
				local head_elements = head:unwrap_host_tuple_value()
				local tail_elements = tail:unwrap_host_tuple_value()
				local new_elements = value_array()
				for _, e in head_elements:ipairs() do
					new_elements:append(e)
				end
				for _, e in tail_elements:ipairs() do
					new_elements:append(e)
				end
				return terms.value.host_tuple_value(new_elements)
			end
			return host_tuple_concat
		:
		host-func-type (
				hd : wrapped(host-tuple-type(U, head)),
				tl : wrapped(host-tuple-type(U, tail)))
			->
			((cat : wrapped(host-tuple-type(U, tuple-desc-concat(U, head, tail)))))
	let (cat) = inner(implicit-wrap(hd), implicit-wrap(tl))
	implicit-unwrap(cat)

let host-literal = new-host-type(new-host-unique-id("literal"))

let host-expression-args = new-host-type(new-host-unique-id("expression-args"))
let expression-args-new = intrinsic "return alicorn_expressions.ExpressionArgs.new" :
	host-func-type (goal : host-goal, env : host-environment) -> ((args : host-expression-args))

let host-shadow-environment = new-host-type(new-host-unique-id("shadow-environment"))
let host-purity = new-host-type(new-host-unique-id("purity"))
let enter-block = intrinsic
	""""
		-- wish environment.enter_block was accessible from internals
		local function enter_block(env)
			return env:enter_block(terms.block_purity.pure)
		end
		return enter_block
	:
	host-func-type ((env : host-environment)) -> (shadowed : host-shadow-environment, inner : host-environment)
let exit-block = intrinsic
	""""
		-- wish environment.exit_block was accessible from internals
		local function exit_block(inner, term, shadowed)
			return inner:exit_block(term, shadowed)
		end
		return exit_block
	:
	host-func-type (
			inner    : host-environment,
			term     : host-inferrable-term,
			shadowed : host-shadow-environment)
		->
		(env : host-environment, wrapped : host-inferrable-term, purity : host-purity)

let host-matcher = new-host-type-family new-host-unique-id("matcher")
	forall (userdata : host-type, result : tuple-desc-type(host-type)) -> (T : host-type)
	tuple-of-implicit covariant(subtyping) contravariant(tuple-desc-relation)

let nil-handler-type = lambda (userdata : host-type, result : tuple-desc-type(host-type))
	host-func-type ((ud : userdata)) -> (r : host-tuple-type(host-type, result))
let host-matcher-is-nil = lambda (userdata : host-type, result : tuple-desc-type(host-type), accept-handler : nil-handler-type(userdata, result))
	let inner = intrinsic "return metalanguage.isnil" :
		host-func-type ((accept-handler : nil-handler-type(userdata, result))) -> ((m : host-matcher(userdata, result)))
	let (m) = inner(accept-handler)
	m

let pair-handler-type = lambda (userdata : host-type, result : tuple-desc-type(host-type))
	host-func-type (ud : userdata, a : host-syntax, b : host-syntax) -> (r : host-tuple-type(host-type, result))
let host-matcher-is-pair = lambda (userdata : host-type, result : tuple-desc-type(host-type), accept-handler : pair-handler-type(userdata, result))
	let inner = intrinsic "return metalanguage.ispair" :
		host-func-type ((accept-handler : pair-handler-type(userdata, result))) -> ((m : host-matcher(userdata, result)))
	let (m) = inner(accept-handler)
	m

let symbol-handler-type = lambda (userdata : host-type, result : tuple-desc-type(host-type))
	host-func-type (ud : userdata, symbol : host-string) -> (r : host-tuple-type(host-type, result))
let host-matcher-is-symbol = lambda (userdata : host-type, result : tuple-desc-type(host-type), accept-handler : symbol-handler-type(userdata, result))
	let inner = intrinsic "return metalanguage.issymbol" :
		host-func-type ((accept-handler : symbol-handler-type(userdata, result))) -> ((m : host-matcher(userdata, result)))
	let (m) = inner(accept-handler)
	m

let value-handler-type = lambda (userdata : host-type, result : tuple-desc-type(host-type))
	host-func-type (ud : userdata, val : host-literal) -> (r : host-tuple-type(host-type, result))
let host-matcher-is-value = lambda (userdata : host-type, result : tuple-desc-type(host-type), accept-handler : value-handler-type(userdata, result))
	let inner = intrinsic "return metalanguage.isvalue" :
		host-func-type ((accept-handler : value-handler-type(userdata, result))) -> ((m : host-matcher(userdata, result)))
	let (m) = inner(accept-handler)
	m

let reducible-handler-type = lambda (userdata : host-type, result2 : tuple-desc-type(host-type), result : tuple-desc-type(host-type))
	# prepend userdata to result2
	let userdata-desc = tuple-desc-singleton(host-type, userdata)
	let params = tuple-desc-concat(host-type, userdata-desc, result2)
	host-func-type (p : host-tuple-type(host-type, params)) -> (r : host-tuple-type(host-type, result))
let reducer-type = lambda (
		userdata : host-type,
		storage  : tuple-desc-type(host-type),
		result2  : tuple-desc-type(host-type),
		result   : tuple-desc-type(host-type))
	let accept-handler-type = reducible-handler-type(userdata, result2, result)
	# prepend accept-handler-type to storage
	let accept-handler-desc = tuple-desc-singleton(host-type, accept-handler-type)
	let params = tuple-desc-concat(host-type, accept-handler-desc, storage)
	host-func-type (p : host-tuple-type(host-type, params)) -> ((m : host-matcher(userdata, result)))
let host-matcher-reducible = lambda (
		userdata       : host-type,
		storage        : tuple-desc-type(host-type),
		result2        : tuple-desc-type(host-type),
		result         : tuple-desc-type(host-type),
		red            : reducer-type(userdata, storage, result2, result),
		s              : host-tuple-type(host-type, storage),
		accept-handler : reducible-handler-type(userdata, result2, result))
	let accept-handler-type = reducible-handler-type(userdata, result2, result)
	let accept-handler-desc = tuple-desc-singleton(host-type, accept-handler-type)
	let red-param-desc = tuple-desc-concat(host-type, accept-handler-desc, storage)
	let red-result-desc = tuple-desc-singleton(host-type, host-matcher(userdata, result))

	let accept-handler-tuple = host-tuple-of(host-type, accept-handler-desc)(accept-handler)
	let red-param = host-tuple-concat(host-type, accept-handler-desc, storage, accept-handler-tuple, s)

	# look ma, no intrinsics!
	let (m) = apply(red, red-param)
	m
let host-matcher-reducible-implicit = lambda_implicit (userdata       : host-type)
	lambda (
			storage        : tuple-desc-type(host-type),
			result2        : tuple-desc-type(host-type),
			result         : tuple-desc-type(host-type),
			red            : reducer-type(userdata, storage, result2, result),
			s              : host-tuple-type(host-type, storage),
			accept-handler : reducible-handler-type(userdata, result2, result))
		let accept-handler-type = reducible-handler-type(userdata, result2, result)
		let accept-handler-desc = tuple-desc-singleton(host-type, accept-handler-type)
		let red-param-desc = tuple-desc-concat(host-type, accept-handler-desc, storage)
		let red-result-desc = tuple-desc-singleton(host-type, host-matcher(userdata, result))

		let accept-handler-tuple = host-tuple-of(host-type, accept-handler-desc)(accept-handler)
		let red-param = host-tuple-concat(host-type, accept-handler-desc, storage, accept-handler-tuple, s)

		# look ma, no intrinsics!
		let (m) = apply(red, red-param)
		m

let failure-handler-type = lambda (userdata : host-type, result : tuple-desc-type(host-type))
	host-func-type (ud : userdata, exception : host-lua-error) -> (r : host-tuple-type(host-type, result))

let match-syntax = lambda (
		userdata        : host-type,
		result          : tuple-desc-type(host-type),
		matchers        : host-array-type(host-matcher(userdata, result)),
		failure-handler : failure-handler-type(userdata, result),
		syn             : host-syntax,
		ud              : userdata)
	let inner = intrinsic
		""""
			local function match_syntax(matchers, failure_handler, syn, ud)
				return syn:match(matchers, failure_handler, ud)
			end
			return match_syntax
		:
		host-func-type (
				matchers        : host-array-type(host-matcher(userdata, result)),
				failure-handler : failure-handler-type(userdata, result),
				syn             : host-syntax,
				ud              : wrapped(userdata))
			->
			(r : host-tuple-type(host-type, result))
	inner(matchers, failure-handler, syn, implicit-wrap(ud))
let match-syntax-implicit = lambda_implicit (userdata        : host-type)
	lambda (
			result          : tuple-desc-type(host-type),
			matchers        : host-array-type(host-matcher(userdata, result)),
			failure-handler : failure-handler-type(userdata, result),
			syn             : host-syntax,
			ud              : userdata)
		let inner = intrinsic
			""""
				local function match_syntax(matchers, failure_handler, syn, ud)
					return syn:match(matchers, failure_handler, ud)
				end
				return match_syntax
			:
<<<<<<< HEAD
			host-func-type (matchers        : host-array-type(host-matcher(userdata, result)), failure-handler : failure-handler-type(userdata, result), syn             : host-syntax, ud              : wrapped(userdata)) -> (r : host-tuple-type(host-type, result))
=======
			host-func-type (
					matchers        : host-array-type(host-matcher(userdata, result)),
					failure-handler : failure-handler-type(userdata, result),
					syn             : host-syntax,
					ud              : wrapped(userdata))
				->
				(r : host-tuple-type(host-type, result))
>>>>>>> 7f586f2c
		inner(matchers, failure-handler, syn, implicit-wrap(ud))

let host-term-of-inner = intrinsic
	""""
		local function host_term_of(goal)
			if goal:is_infer() then
				return terms.host_inferrable_term_type
			elseif goal:is_check() then
				return terms.host_checkable_term_type
			else
				error("host-term-of: unknown goal")
			end
		end
		return host_term_of
	:
	host-func-type ((goal : host-goal)) -> ((t : wrapped(host-type)))
let host-term-of = lambda ((goal : host-goal))
	let (t) = host-term-of-inner(goal)
	implicit-unwrap(t)
let goalify-inferrable = intrinsic
	""""
		local function goalify_inferrable(goal, inferrable)
			if goal:is_infer() then
				return inferrable
			elseif goal:is_check() then
				return terms.checkable_term.inferrable(inferrable)
			else
				error("goalify-inferrable: unknown goal")
			end
		end
		return goalify_inferrable
	:
	host-func-type (goal : host-goal, inferrable : host-inferrable-term) -> ((term : host-term-of(goal)))

let operative-handler-type = lambda ((userdata : host-type))
	forall (syn : host-syntax, env : host-environment, ud : userdata, goal : host-goal) -> (term : host-term-of(goal), env : host-environment)

let operative-result-desc = lambda ((goal : host-goal))
	# read as: (term : host-term-of(goal), env : host-environment)
	tuple-desc-concat host-type
		tuple-desc-singleton(host-type, host-term-of(goal))
		tuple-desc-singleton(host-type, host-environment)

let new-operative = lambda (userdata : host-type, ud : userdata, handler : operative-handler-type(userdata))
	let inner = intrinsic
		""""
			local function new_operative(userdata, ud, handler)
				return
					terms.value.operative_type(handler, userdata),
					terms.value.operative_value(ud)
			end
			return new_operative
		:
		host-func-type (
				userdata_ : wrapped(host-type),
				ud        : wrapped(userdata),
				handler   : wrapped(operative-handler-type(userdata)))
			->
			(op-type : wrapped(host-type), op : wrapped(implicit-unwrap(op-type)))
	let (op-type, op) =
		inner
			implicit-wrap(userdata)
			implicit-wrap(ud)
			implicit-wrap(handler)

	let op-type = implicit-unwrap(op-type)
	let op = implicit-unwrap(op)

	# lol look how horrible tuple types are
	# read as: (op-type : host-type, op : op-type)
	let result-desc =
		tuple-desc-elem type_(1)
			tuple-desc-elem type_(1)
				tuple-desc-empty type_(1)
				lambda ()
					host-type
			lambda ((op-type : host-type))
				op-type
	tuple-of(type_(1), result-desc)(op-type, op)
let new-operative-implicit = lambda_implicit (userdata : host-type)
	lambda (ud : userdata, handler : operative-handler-type(userdata))
		let inner = intrinsic
			""""
				local function new_operative(userdata, ud, handler)
					return
						terms.value.operative_type(handler, userdata),
						terms.value.operative_value(ud)
				end
				return new_operative
			:
<<<<<<< HEAD
			host-func-type (userdata_ : wrapped(host-type), ud : wrapped(userdata), handler : wrapped(operative-handler-type(userdata))) -> (op-type : wrapped(host-type), op : wrapped(implicit-unwrap(op-type)))
=======
			host-func-type (
					userdata_ : wrapped(host-type),
					ud        : wrapped(userdata),
					handler   : wrapped(operative-handler-type(userdata)))
				->
				(op-type : wrapped(host-type), op : wrapped(implicit-unwrap(op-type)))
>>>>>>> 7f586f2c
		let (op-type, op) =
			inner
				implicit-wrap(userdata)
				implicit-wrap(ud)
				implicit-wrap(handler)

		let op-type = implicit-unwrap(op-type)
		let op = implicit-unwrap(op)

		# lol look how horrible tuple types are
		# read as: (op-type : host-type, op : op-type)
		let result-desc =
			tuple-desc-elem type_(1)
				tuple-desc-elem type_(1)
					tuple-desc-empty type_(1)
					lambda ()
						host-type
				lambda ((op-type : host-type))
					op-type
		tuple-of(type_(1), result-desc)(op-type, op)

let block-reducer-storage-desc = tuple-desc-singleton(host-type, host-expression-args)

let block-reducer-result2-desc = operative-result-desc # incidentally the same

let block-match-result-desc = lambda ((goal : host-goal))
	# read as: (ok : host-bool, _ : host-if(ok, host-term-of(goal), host-lua-error), _ : host-if(ok, host-environment, host-unit))
	# or, more logically: (ok : host-bool, ...) where:
	# - ok == true:  `...` is host-term-of(goal), host-environment
	# - ok == false: `...` is host-lua-error
	tuple-desc-elem host-type
		tuple-desc-elem host-type
			tuple-desc-elem host-type
				tuple-desc-empty host-type
				lambda ()
					host-bool
			lambda ((ok : host-bool))
				host-if(ok, host-term-of(goal), host-lua-error)
		lambda (ok : host-bool, _ : host-if(ok, host-term-of(goal), host-lua-error))
			# hacky way to do variable-length host tuples
			host-if(ok, host-environment, host-unit)

let block-reducer = lambda ((goal : host-goal))
	intrinsic "return alicorn_expressions.block" :
		reducer-type(host-unit, block-reducer-storage-desc, block-reducer-result2-desc(goal), block-match-result-desc(goal))

let block-match-accept-handler = lambda ((goal : host-goal))
	intrinsic "return metalanguage.accept_handler" :
		reducible-handler-type(host-unit, block-reducer-result2-desc(goal), block-match-result-desc(goal))
let block-match-failure-handler = lambda ((goal : host-goal))
	intrinsic "return metalanguage.failure_handler" :
		failure-handler-type(host-unit, block-match-result-desc(goal))

# alicorn doesn't have conds or branches yet so...
let error-filter = lambda (Tt : host-type, Tf : host-type, ok : host-bool, val-or-err : host-if(ok, Tt, Tf))
	let inner = intrinsic
		""""
			local function error_filter(ok, val_or_err)
				if not ok then
					error(val_or_err)
				end
				return val_or_err
			end
			return error_filter
		:
		host-func-type (ok : host-bool, val-or-err : host-if(ok, Tt, Tf)) -> ((val : Tt))
	let (val) = inner(ok, val-or-err)
	val
let error-filter-implicit = lambda_implicit (Tt : host-type)
	lambda (Tf : host-type, ok : host-bool, val-or-err : host-if(ok, Tt, Tf))
		let inner = intrinsic
			""""
				local function error_filter(ok, val_or_err)
					if not ok then
						error(val_or_err)
					end
					return val_or_err
				end
				return error_filter
			:
			host-func-type (ok : host-bool, val-or-err : host-if(ok, Tt, Tf)) -> ((val : Tt))
		let (val) = inner(ok, val-or-err)
		val

let goal-infer = intrinsic "return terms.expression_goal.infer" : host-goal

let do-impl-type = operative-handler-type(host-unit)

let do-impl = lambda (syn : host-syntax, env : host-environment, ud : host-unit, goal : host-goal)
	let (shadowed, inner_env) = enter-block(env)

	let (args) = expression-args-new(goal-infer, inner_env)
	let s = host-tuple-of(host-type, block-reducer-storage-desc)(args)

	let matcher-t = host-matcher(host-unit, block-match-result-desc(goal-infer))
	let matcher =
		host-matcher-reducible
			host-unit
			block-reducer-storage-desc
			block-reducer-result2-desc(goal-infer)
			block-match-result-desc(goal-infer)
			block-reducer(goal-infer)
			s
			block-match-accept-handler(goal-infer)

	let matchers =
		host-array-set
			host-array-new matcher-t
			1
			matcher

	let (ok, term, inner_env) =
		match-syntax
			host-unit
			block-match-result-desc(goal-infer)
			matchers
			block-match-failure-handler(goal-infer)
			syn
			host-nil

	let term = error-filter(host-term-of(goal-infer), host-lua-error, ok, term)
	let inner_env = error-filter(host-environment, host-unit, ok, inner_env)

	let (env, wrapped, purity) = exit-block(inner_env, term, shadowed)

	let (wrapped) = goalify-inferrable(goal, wrapped)

	tuple-of(host-type, operative-result-desc(goal))(wrapped, env)

let (do-type, do) = new-operative(host-unit, host-nil, do-impl)

let foo = "baz"
let x = do
	let foo = "foo"
	let (foobar) = host-string-concat(foo, "bar")
	foobar
let (foobarbaz) = host-string-concat(x, foo)
foobarbaz

let tupleof-ascribed-names-reducer-thread-type = new-host-type(new-host-unique-id("tupleof-ascribed-names-reducer-thread"))
let tupleof-ascribed-names-reducer-thread-type-get-names = intrinsic
	""""
		local function get_names(thread)
			return thread.names
		end
		return get_names
	:
	host-func-type ((thread : tupleof-ascribed-names-reducer-thread-type)) -> ((names : terms-gen-array))
let tupleof-ascribed-names-reducer-thread-type-get-args = intrinsic
	""""
		local function get_args(thread)
			return thread.args
		end
		return get_args
	:
	host-func-type ((thread : tupleof-ascribed-names-reducer-thread-type)) -> ((args : host-inferrable-term))
let tupleof-ascribed-names-reducer-thread-type-get-env = intrinsic
	""""
		local function get_env(thread)
			return thread.env
		end
		return get_env
	:
	host-func-type ((thread : tupleof-ascribed-names-reducer-thread-type)) -> ((env : host-environment))

let tupleof-ascribed-names-reducer-storage-desc = tuple-desc-singleton(host-type, host-environment)

let tupleof-ascribed-names-reducer-result2-desc = tuple-desc-singleton(host-type, tupleof-ascribed-names-reducer-thread-type)

let tupleof-ascribed-names-match-result-desc =
	# read as: (ok : host-bool, _ : host-if(ok, tupleof-ascribed-names-reducer-thread-type, host-lua-error))
	# or, more logically: (ok : host-bool, ...) where:
	# - ok == true:  `...` is tupleof-ascribed-names-reducer-thread-type
	# - ok == false: `...` is host-lua-error
	# technically this should have a third element in the ok == true case, containing host-syntax
	# but the syntax will always be nil, and the errors are annoying
	tuple-desc-elem host-type
		tuple-desc-elem host-type
			tuple-desc-empty host-type
			lambda ()
				host-bool
		lambda ((ok : host-bool))
			host-if(ok, tupleof-ascribed-names-reducer-thread-type, host-lua-error)

# FIXME: tupleof_ascribed_names_inner can only produce tuple descs in star-0
let tupleof-ascribed-names-reducer = intrinsic "return base_env.tupleof_ascribed_names_inner" :
	reducer-type(host-unit, tupleof-ascribed-names-reducer-storage-desc, tupleof-ascribed-names-reducer-result2-desc, tupleof-ascribed-names-match-result-desc)

let tupleof-ascribed-names-match-accept-handler = intrinsic "return metalanguage.accept_handler" :
	reducible-handler-type(host-unit, tupleof-ascribed-names-reducer-result2-desc, tupleof-ascribed-names-match-result-desc)
let tupleof-ascribed-names-match-failure-handler = intrinsic "return metalanguage.failure_handler" :
	failure-handler-type(host-unit, tupleof-ascribed-names-match-result-desc)

let tuple-desc-impl-type = operative-handler-type(host-unit)

let tuple-desc-impl = lambda (syn : host-syntax, env : host-environment, ud : host-unit, goal : host-goal)
	let s = host-tuple-of(host-type, tupleof-ascribed-names-reducer-storage-desc)(env)

	let matcher-t = host-matcher(host-unit, tupleof-ascribed-names-match-result-desc)
	let matcher =
		host-matcher-reducible
			host-unit
			tupleof-ascribed-names-reducer-storage-desc
			tupleof-ascribed-names-reducer-result2-desc
			tupleof-ascribed-names-match-result-desc
			tupleof-ascribed-names-reducer
			s
			tupleof-ascribed-names-match-accept-handler

	let matchers =
		host-array-set
			host-array-new matcher-t
			1
			matcher

	let (ok, thread) =
		match-syntax
			host-unit
			tupleof-ascribed-names-match-result-desc
			matchers
			tupleof-ascribed-names-match-failure-handler
			syn
			host-nil

	let thread = error-filter(tupleof-ascribed-names-reducer-thread-type, host-lua-error, ok, thread)

	let (args) = tupleof-ascribed-names-reducer-thread-type-get-args(thread)
	let (env) = tupleof-ascribed-names-reducer-thread-type-get-env(thread)

	let (args) = goalify-inferrable(goal, args)

	tuple-of(host-type, operative-result-desc(goal))(args, env)

let (tuple-desc-op-type, tuple-desc-op) = new-operative(host-unit, host-nil, tuple-desc-impl)

let my-tuple-desc = tuple-desc-op(x : host-number, y : host-number)
let my-tuple-type = tuple-type(type_(0), my-tuple-desc)
my-tuple-type

let host-if-2-type = forall (
		result     : host-type,
		c2         : host-type,
		a1         : host-type,
		subject    : host-bool,
		consequent : host-if(subject, result, c2),
		alternate  : host-if(subject, a1, result))
	->
	(r : result)

let host-if-2-wrap = intrinsic
	""""
		local typed = terms.typed_term
		local string_array = terms_gen.declare_array(terms_gen.builtin_string)
		return terms.value.closure(
			"#host-if-param",
			typed.tuple_elim(
				string_array(
					"#host-if-result",
					"#host-if-c2",
					"#host-if-a1",
					"#host-if-subject",
					"#host-if-consequent",
					"#host-if-alternate"
				),
				typed.bound_variable(1),
				6,
				typed.host_if(
					typed.bound_variable(5),
					typed.bound_variable(6),
					typed.bound_variable(7)
				)
			),
			terms.runtime_context()
		)
	:
	wrapped(host-if-2-type)
let host-if-2 = unwrap(host-if-2-type, host-if-2-wrap)

let host-true = intrinsic "return true" : host-bool
let host-false = intrinsic "return false" : host-bool

let host-if-test = lambda (
		b : host-bool,
		x : host-if(b, host-string, host-unit))
	let default = intrinsic "return 'default'" : host-if(b, host-string, host-string)
	let foo = host-if-2(host-string, host-unit, host-string, b, x, default)
	the host-string foo

host-if-test(host-true, "foobar")
host-if-test(host-false, host-nil)

let id = lambda_implicit (T : type_(10))
	lambda ((x : T))
		x


# TODO: test this when tuple-desc-op can do more than just star-0
#let point = lambda_implicit (U : type_(10))
#	lambda ((T : U))
#		tuple-type(U, tuple-desc-op(x : T, y : T))
#
#let mkpoint = lambda_implicit (U : type_(10), T : U)
#	lambda (x : T, y : T)
#		the point(T) tuple-of(x, y)
#
#let mul = intrinsic "return function(a, b) return a * b end" : host-arith-binop
#let add = intrinsic "return function(a, b) return a "+" b end" : host-arith-binop
#let sqmag = lambda ((r : tuple-type(tuple-desc(x : host-number, y : host-number))))
#	let (x y) = r
#	add (mul x x) (mul y y)

#let test = sqmag(mkpoint(id(3), id(4)))

let _-_ = sub
12 - 3 - 5

let mutable-number = new-host-type(new-host-unique-id("mutable-number"))
let new-mutable-number = intrinsic "return function(x) return { x = x } end" :
	host-prog-type ((num : host-number)) -> ((res : mutable-number))
let get-mutable-number = intrinsic "return function(num) return num.x end" :
	host-prog-type ((num : mutable-number)) -> ((x : host-number))
let mutate-number = intrinsic "return function(num, m, c) num.x = num.x * m + c end" :
	host-prog-type (num : mutable-number, m : host-number, c : host-number) -> ()

let (my-mutable-number) = new-mutable-number(0)
let (x) = get-mutable-number(my-mutable-number)
let () = mutate-number(my-mutable-number, 3, 1)
mutate-number(my-mutable-number, 3, 1)
let (y) = get-mutable-number(my-mutable-number)
y

let terms-gen-map = new-host-type(new-host-unique-id("terms-gen-map"))

# let enum-desc-impl = lambda (syn : host-syntax, env : host-environment, ud : host-unit, goal : host-goal)
# 	let matcher-t = host-matcher(host-unit, enum-desc-match-result-desc)
# 	let matcher =
# 		host-matcher-reducible
# 			host-unit
# 			enum-desc-reducer-storage-desc
# 			enum-desc-reducer-result2-desc
# 			enum-desc-match-result-desc
# 			enum-desc-reducer
# 			s
# 			enum-desc-match-accept-handler

# 	let matchers =
# 		host-array-set
# 			host-array-new matcher-t
# 			1
# 			matcher

# 	let (ok, map) =
# 		match-syntax
# 			host-unit
# 			enum-desc-match-result-desc
# 			matchers
# 			enum-desc-match-failure-handler
# 			syn
# 			host-nil

# 	let map = error-filter(terms-gen-map, host-lua-error, ok, map)
# 	aa
# 	aa
#     a<|MERGE_RESOLUTION|>--- conflicted
+++ resolved
@@ -1021,9 +1021,6 @@
 				end
 				return match_syntax
 			:
-<<<<<<< HEAD
-			host-func-type (matchers        : host-array-type(host-matcher(userdata, result)), failure-handler : failure-handler-type(userdata, result), syn             : host-syntax, ud              : wrapped(userdata)) -> (r : host-tuple-type(host-type, result))
-=======
 			host-func-type (
 					matchers        : host-array-type(host-matcher(userdata, result)),
 					failure-handler : failure-handler-type(userdata, result),
@@ -1031,7 +1028,6 @@
 					ud              : wrapped(userdata))
 				->
 				(r : host-tuple-type(host-type, result))
->>>>>>> 7f586f2c
 		inner(matchers, failure-handler, syn, implicit-wrap(ud))
 
 let host-term-of-inner = intrinsic
@@ -1122,16 +1118,12 @@
 				end
 				return new_operative
 			:
-<<<<<<< HEAD
-			host-func-type (userdata_ : wrapped(host-type), ud : wrapped(userdata), handler : wrapped(operative-handler-type(userdata))) -> (op-type : wrapped(host-type), op : wrapped(implicit-unwrap(op-type)))
-=======
 			host-func-type (
 					userdata_ : wrapped(host-type),
 					ud        : wrapped(userdata),
 					handler   : wrapped(operative-handler-type(userdata)))
 				->
 				(op-type : wrapped(host-type), op : wrapped(implicit-unwrap(op-type)))
->>>>>>> 7f586f2c
 		let (op-type, op) =
 			inner
 				implicit-wrap(userdata)
