--- conflicted
+++ resolved
@@ -436,12 +436,8 @@
 # to call something whose type is a metavariable
 let orig-results = unwrap(func-conv-res-type(oldargs), orig-results)
 let new-results =
-<<<<<<< HEAD
 	lambda ((args : implicit-unwrap(newargs)))
-=======
-	lambda ((args : unwrap(type, newargs)))
 		# works now
->>>>>>> 8afac926
 		let ptuple = tuple-to-prim-tuple(oldargs, oldargs-valid, args)
 		let orig-results-res = apply(orig-results, ptuple)
 		let (newres valid) = orig-results-res
@@ -457,12 +453,8 @@
 		let orig-results = unwrap(func-conv-res-type(oldargs), orig-results-wrapped)
 		
 		let new-results =
-<<<<<<< HEAD
 			lambda ((args : implicit-unwrap(newargs)))
-=======
-			lambda ((args : unwrap(type, newargs)))
 				# works now
->>>>>>> 8afac926
 				let ptuple = tuple-to-prim-tuple(oldargs, oldargs-valid, args)
 				let (oldres oldres-valid) = apply(orig-results, ptuple)
 				let (newres) = prim-tuple-type-to-tuple-type-inner(oldres, oldres-valid)
@@ -1146,31 +1138,6 @@
 let my-tuple-type = tuple-type(type_(0), my-tuple-def)
 my-tuple-type
 
-<<<<<<< HEAD
-let id = lambda_implicit (T : type_(10))
-	lambda ((x : T))
-		x
-
-let tuple-of = lambda_implicit(T : type_(10))
-	lambda (xs : T)
-		xs
-
-let point = lambda_implicit (U : type_(10))
-	lambda ((T : U))
-		tuple-type(U, tuple-def-op(x : T, y : T))
-
-#let mkpoint = lambda_implicit (U : type_(10), T : U)
-#	lambda (x : T, y : T)
-#		the point(T) tuple-of(x, y)
-#
-#let mul = intrinsic "return function(a, b) return a * b end" : prim-arith-binop
-#let add = intrinsic "return function(a, b) return a "+" b end" : prim-arith-binop
-#let sqmag = lambda ((r : tuple-type(tuple-def(x : prim-number, y : prim-number))))
-#	let (x y) = r
-#	add (mul x x) (mul y y)
-
-#let test = sqmag(mkpoint(id(3), id(4)))
-=======
 let prim-if-2-type = forall (result : prim-type) (c2 : prim-type) (a1 : prim-type) (subject : prim-bool) (consequent : prim-if(subject, result, c2)) (alternate : prim-if(subject, a1, result)) -> r : result
 
 let prim-if-2-wrap = intrinsic
@@ -1214,4 +1181,27 @@
 
 prim-if-test(prim-true, "foobar")
 prim-if-test(prim-false, prim-nil)
->>>>>>> 8afac926
+
+let id = lambda_implicit (T : type_(10))
+	lambda ((x : T))
+		x
+
+let tuple-of = lambda_implicit(T : type_(10))
+	lambda (xs : T)
+		xs
+
+let point = lambda_implicit (U : type_(10))
+	lambda ((T : U))
+		tuple-type(U, tuple-def-op(x : T, y : T))
+
+#let mkpoint = lambda_implicit (U : type_(10), T : U)
+#	lambda (x : T, y : T)
+#		the point(T) tuple-of(x, y)
+#
+#let mul = intrinsic "return function(a, b) return a * b end" : prim-arith-binop
+#let add = intrinsic "return function(a, b) return a "+" b end" : prim-arith-binop
+#let sqmag = lambda ((r : tuple-type(tuple-def(x : prim-number, y : prim-number))))
+#	let (x y) = r
+#	add (mul x x) (mul y y)
+
+#let test = sqmag(mkpoint(id(3), id(4)))